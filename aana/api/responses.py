--- conflicted
+++ resolved
@@ -1,8 +1,4 @@
-<<<<<<< HEAD
-from pathlib import PosixPath
-=======
 from pathlib import Path
->>>>>>> 5a3c3fa5
 from typing import Any
 
 import orjson
@@ -32,11 +28,7 @@
     """
     if isinstance(obj, BaseModel):
         return obj.dict()
-<<<<<<< HEAD
-    if isinstance(obj, PosixPath):
-=======
     if isinstance(obj, Path):
->>>>>>> 5a3c3fa5
         return str(obj)
     raise TypeError
 
