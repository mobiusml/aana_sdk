from collections.abc import AsyncGenerator
from enum import Enum
from typing import Any, cast

import torch
from faster_whisper import BatchedInferencePipeline, WhisperModel
from faster_whisper.tokenizer import Tokenizer
from faster_whisper.transcribe import TranscriptionOptions
from pydantic import BaseModel, Field
from ray import serve
from typing_extensions import TypedDict

from aana.deployments.base_deployment import BaseDeployment
from aana.exceptions.general import InferenceException
from aana.models.core.audio import Audio
from aana.models.pydantic.asr_output import (
    AsrSegment,
    AsrTranscription,
    AsrTranscriptionInfo,
)
from aana.models.pydantic.vad_output import VadSegment
from aana.models.pydantic.whisper_params import (
    WhisperParams,
    default_batched_asr_options,
)
from aana.utils.test import test_cache


class WhisperComputeType(str, Enum):
    """The data type used by whisper models.

    See [cTranslate2 docs on quantization](https://opennmt.net/CTranslate2/quantization.html#quantize-on-model-conversion)
    for more information.

    Available types:
        - INT8
        - INT8_FLOAT32
        - INT8_FLOAT16
        - INT8_BFLOAT16
        - INT16
        - FLOAT16
        - BFLOAT16
        - FLOAT32
    """

    INT8 = "int8"
    INT8_FLOAT32 = "int8_float32"
    INT8_FLOAT16 = "int8_float16"
    INT8_BFLOAT16 = "int8_bfloat16"
    INT16 = "int16"
    FLOAT16 = "float16"
    BFLOAT16 = "bfloat16"
    FLOAT32 = "float32"


class WhisperModelSize(str, Enum):
    """The whisper model.

    Available models:
        - TINY
        - TINY_EN
        - BASE
        - BASE_EN
        - SMALL
        - SMALL_EN
        - MEDIUM
        - MEDIUM_EN
        - LARGE_V1
        - LARGE_V2
        - LARGE
    """

    TINY = "tiny"
    TINY_EN = "tiny.en"
    BASE = "base"
    BASE_EN = "base.en"
    SMALL = "small"
    SMALL_EN = "small.en"
    MEDIUM = "medium"
    MEDIUM_EN = "medium.en"
    LARGE_V1 = "large-v1"
    LARGE_V2 = "large-v2"
    LARGE = "large"


class WhisperConfig(BaseModel):
    """The configuration for the whisper deployment from faster-whisper."""

    model_size: WhisperModelSize = Field(
        default=WhisperModelSize.BASE, description="The whisper model size."
    )
    compute_type: WhisperComputeType = Field(
        default=WhisperComputeType.FLOAT16, description="The compute type."
    )
    default_batched_asr_options: TranscriptionOptions = TranscriptionOptions(
        **default_batched_asr_options
    )


class WhisperOutput(TypedDict):
    """The output of the whisper model.

    Attributes:
        segments (list[AsrSegment]): The ASR segments.
        transcription_info (AsrTranscriptionInfo): The ASR transcription info.
        transcription (AsrTranscription): The ASR transcription.
    """

    segments: list[AsrSegment]
    transcription_info: AsrTranscriptionInfo
    transcription: AsrTranscription


class WhisperBatchOutput(TypedDict):
    """The output of the whisper model for a batch of inputs.

    Attributes:
        segments (List[List[AsrSegment]]): The ASR segments for each audio.
        transcription_info (List[AsrTranscriptionInfo]): The ASR transcription info for each audio.
        transcription (List[AsrTranscription]): The ASR transcription for each audio.
    """

    segments: list[list[AsrSegment]]
    transcription_info: list[AsrTranscriptionInfo]
    transcription: list[AsrTranscription]


@serve.deployment
class WhisperDeployment(BaseDeployment):
    """Deployment to serve Whisper models from faster-whisper."""

    async def apply_config(self, config: dict[str, Any]):
        """Apply the configuration.

        The method is called when the deployment is created or updated.

        The configuration should conform to the WhisperConfig schema.
        """
        config_obj = WhisperConfig(**config)
        self.model_size = config_obj.model_size
        self.model_name = "whisper_" + self.model_size
        self.compute_type = config_obj.compute_type
        self.device = "cuda" if torch.cuda.is_available() else "cpu"
        self.model = WhisperModel(
            self.model_size, device=self.device, compute_type=self.compute_type
        )
        self.default_batched_asr_options = config_obj.default_batched_asr_options

    @test_cache
    async def transcribe(
        self, audio: Audio, params: WhisperParams | None = None
    ) -> WhisperOutput:
        """Transcribe the audio with the whisper model.

        Args:
            audio (Audio): The audio to transcribe.
            params (WhisperParams): The parameters for the whisper model.

        Returns:
            WhisperOutput: The transcription output as a dictionary:
                segments (List[AsrSegment]): The ASR segments.
                transcription_info (AsrTranscriptionInfo): The ASR transcription info.
                transcription (AsrTranscription): The ASR transcription.

        Raises:
            InferenceException: If the inference fails.
        """
        if not params:
            params = WhisperParams()

        audio_array = audio.get_numpy()

        try:
<<<<<<< HEAD
            segments, info = self.model.transcribe(audio_array, **params.dict())
=======
            segments, info = self.model.transcribe(media_path, **params.model_dump())
>>>>>>> ac429afe
        except Exception as e:
            raise InferenceException(self.model_name) from e

        asr_segments = [AsrSegment.from_whisper(seg) for seg in segments]
        asr_transcription_info = AsrTranscriptionInfo.from_whisper(info)
        transcription = "".join([seg.text for seg in asr_segments])
        asr_transcription = AsrTranscription(text=transcription)

        return WhisperOutput(
            segments=asr_segments,
            transcription_info=asr_transcription_info,
            transcription=asr_transcription,
        )

    @test_cache
    async def transcribe_stream(
        self, audio: Audio, params: WhisperParams | None = None
    ) -> AsyncGenerator[WhisperOutput, None]:
        """Transcribe the audio with the whisper model in a streaming fashion.

        Args:
            audio (Audio): The audio to transcribe.
            params (WhisperParams): The parameters for the whisper model.

        Yields:
            WhisperOutput: The transcription output as a dictionary:
                segments (List[AsrSegment]): The ASR segments.
                transcription_info (AsrTranscriptionInfo): The ASR transcription info.
                transcription (AsrTranscription): The ASR transcription.
        """
        if not params:
            params = WhisperParams()
<<<<<<< HEAD
        audio_array = audio.get_numpy()
        if not audio_array.any():
            # For silent audios/no audio tracks, return empty output with language as silence
=======
        media_path: str = str(media.path)
        try:
            segments, info = self.model.transcribe(media_path, **params.model_dump())
        except Exception as e:
            raise InferenceException(self.model_name) from e

        asr_transcription_info = AsrTranscriptionInfo.from_whisper(info)
        for segment in segments:
            asr_segments = [AsrSegment.from_whisper(segment)]
            asr_transcription = AsrTranscription(text=segment.text)

>>>>>>> ac429afe
            yield WhisperOutput(
                segments=[],
                transcription_info=AsrTranscriptionInfo(
                    language="silence", language_confidence=1.0
                ),
                transcription=AsrTranscription(text=""),
            )
        else:
            try:
                segments, info = self.model.transcribe(audio_array, **params.dict())
            except Exception as e:
                raise InferenceException(self.model_name) from e

            asr_transcription_info = AsrTranscriptionInfo.from_whisper(info)
            for segment in segments:
                asr_segments = [AsrSegment.from_whisper(segment)]
                asr_transcription = AsrTranscription(text=segment.text)

                yield WhisperOutput(
                    segments=asr_segments,
                    transcription_info=asr_transcription_info,
                    transcription=asr_transcription,
                )

    @test_cache
    async def transcribe_batch(
        self, audio_batch: list[Audio], params: WhisperParams | None = None
    ) -> WhisperBatchOutput:
        """Transcribe the batch of audios with the Whisper model.

        Args:
            audio_batch (list[Audio]): The batch of audios to transcribe.
            params (WhisperParams): The parameters for the whisper model.

        Returns:
            WhisperBatchOutput: The transcription output as a dictionary:
                segments (list[list[AsrSegment]]): The ASR segments for each audio.
                transcription_info (list[AsrTranscriptionInfo]): The ASR transcription info for each audio.
                transcription (list[AsrTranscription]): The ASR transcription for each audio.

        Raises:
            InferenceException: If the inference fails.
        """
        if not params:
            params = WhisperParams()
        segments: list[list[AsrSegment]] = []
        infos: list[AsrTranscriptionInfo] = []
        transcriptions: list[AsrTranscription] = []
        for audio in audio_batch:
            output = await self.transcribe(audio, params)
            segments.append(cast(list[AsrSegment], output["segments"]))
            infos.append(cast(AsrTranscriptionInfo, output["transcription_info"]))
            transcriptions.append(cast(AsrTranscription, output["transcription"]))

        return WhisperBatchOutput(
            segments=segments, transcription_info=infos, transcription=transcriptions
        )

    @test_cache
    async def transcribe_in_chunks(
        self,
        audio: Audio,
        segments: list[VadSegment],
        batch_size: int = 16,
        params: WhisperParams | None = None,
    ) -> AsyncGenerator[WhisperOutput, None]:
        """Transcribe a single audio by segmenting it into chunks (4x faster) in streaming mode.

        Args:
            audio (Audio): The audio to transcribe.
            segments (list[VadSegment]): List of segments to guide batching the audio data.
            batch_size (int): Maximum batch size for the batched inference.
            params (WhisperParams): The parameters for the whisper model.


        Yields:
            WhisperOutput: The transcription output as a dictionary:
                segments (List[AsrSegment]): The ASR segments.
                transcription_info (AsrTranscriptionInfo): The ASR transcription info.
                transcription (AsrTranscription): The ASR transcription.

        Raises:
            InferenceException: If the inference fails.
        """
        if not params:
            params = WhisperParams()

        if params.language is not None:
            tokenizer = Tokenizer(
                self.model.hf_tokenizer,
                self.model.model.is_multilingual,
                task="transcribe",
                language=params.language,
            )
        else:
            # If no language is specified, language will be first detected for each audio.
            tokenizer = None

        self.batched_model = BatchedInferencePipeline(
            model=self.model,
            options=self.default_batched_asr_options,
            tokenizer=tokenizer,
            language=params.language,
        )

        audio_array = audio.get_numpy()

        vad_input = [seg.to_whisper_dict() for seg in segments]
        if not vad_input:
            # For silent audios/no audio tracks, return empty output with language as silence
            yield WhisperOutput(
                segments=[],
                transcription_info=AsrTranscriptionInfo(
                    language="silence", language_confidence=1.0
                ),
                transcription=AsrTranscription(text=""),
            )
        else:
            try:
                result = self.batched_model.transcribe_stream(
                    audio_array,
                    vad_segments=vad_input,
                    batch_size=batch_size,
                )
            except Exception as e:
                raise InferenceException(self.model_name) from e

            for count, (segment, info) in enumerate(result):
                if count == 0:
                    asr_transcription_info = AsrTranscriptionInfo(
                        language=info["language"],
                        language_confidence=info["language_probability"],
                    )
                asr_segments = [AsrSegment.from_whisper(segment)]
                asr_transcription = AsrTranscription(text=segment.text)

                yield WhisperOutput(
                    segments=asr_segments,
                    transcription_info=asr_transcription_info,
                    transcription=asr_transcription,
                )<|MERGE_RESOLUTION|>--- conflicted
+++ resolved
@@ -171,11 +171,7 @@
         audio_array = audio.get_numpy()
 
         try:
-<<<<<<< HEAD
-            segments, info = self.model.transcribe(audio_array, **params.dict())
-=======
-            segments, info = self.model.transcribe(media_path, **params.model_dump())
->>>>>>> ac429afe
+            segments, info = self.model.transcribe(audio_array, **params.model_dump())
         except Exception as e:
             raise InferenceException(self.model_name) from e
 
@@ -208,23 +204,9 @@
         """
         if not params:
             params = WhisperParams()
-<<<<<<< HEAD
         audio_array = audio.get_numpy()
         if not audio_array.any():
             # For silent audios/no audio tracks, return empty output with language as silence
-=======
-        media_path: str = str(media.path)
-        try:
-            segments, info = self.model.transcribe(media_path, **params.model_dump())
-        except Exception as e:
-            raise InferenceException(self.model_name) from e
-
-        asr_transcription_info = AsrTranscriptionInfo.from_whisper(info)
-        for segment in segments:
-            asr_segments = [AsrSegment.from_whisper(segment)]
-            asr_transcription = AsrTranscription(text=segment.text)
-
->>>>>>> ac429afe
             yield WhisperOutput(
                 segments=[],
                 transcription_info=AsrTranscriptionInfo(
@@ -234,7 +216,9 @@
             )
         else:
             try:
-                segments, info = self.model.transcribe(audio_array, **params.dict())
+                segments, info = self.model.transcribe(
+                    audio_array, **params.model_dump()
+                )
             except Exception as e:
                 raise InferenceException(self.model_name) from e
 
