# ruff: noqa: A002
from pathlib import Path
from urllib.parse import urlparse

from sqlalchemy.orm import Session

from aana.models.core.video import Video
from aana.models.db import (
    CaptionEntity,
    MediaEntity,
    MediaType,
    TranscriptEntity,
    VideoEntity,
)
from aana.models.pydantic.asr_output import (
    AsrSegment,
    AsrSegments,
    AsrTranscription,
    AsrTranscriptionInfo,
)
from aana.models.pydantic.captions import CaptionsList
from aana.models.pydantic.media_id import MediaId
from aana.models.pydantic.video_metadata import VideoMetadata
from aana.repository.datastore.caption_repo import CaptionRepository
from aana.repository.datastore.engine import engine
from aana.repository.datastore.media_repo import MediaRepository
from aana.repository.datastore.transcript_repo import TranscriptRepository
from aana.repository.datastore.video_repo import VideoRepository


# Just using raw utility functions like this isn't a permanent solution, but
# it's good enough for now to validate what we're working on.
def save_video_batch(
    videos: list[Video],
    durations: list[float],
    # , video_params: list[VideoParams]
) -> dict:
    """Saves a batch of videos to datastore."""
    media_entities = []
    video_entities = []
    for video_object, duration in zip(videos, durations, strict=True):
        if video_object.url is not None:
            orig_url = video_object.url
            parsed_url = urlparse(orig_url)
            orig_filename = Path(parsed_url.path).name
        elif video_object.path is not None:
            parsed_path = Path(video_object.path)
            orig_filename = parsed_path.name
            orig_url = None
        else:
            orig_url = None
            orig_filename = None
        media_entity = MediaEntity(
            id=video_object.media_id,
            media_type=MediaType.VIDEO,
        )
        video_entity = VideoEntity(
            media=media_entity,
            duration=duration,
            orig_filename=orig_filename,
            orig_url=orig_url,
        )
        media_entities.append(media_entity)
        video_entities.append(video_entity)
    with Session(engine) as session:
        m_repo = MediaRepository(session)
        v_repo = VideoRepository(session)
        media_entities = m_repo.create_multiple(media_entities)
        for media, video_entity in zip(media_entities, video_entities, strict=True):
            video_entity.media_id = media.id
        video_entities = v_repo.create_multiple(video_entities)
        return {
            "media_ids": [m.id for m in media_entities],  # type: ignore
            "video_ids": [v.id for v in video_entities],  # type: ignore
        }


<<<<<<< HEAD
def save_video(video: Video, duration: float) -> dict:
    """Saves a batch of videos to datastore.
=======
def save_video(
    video: Video,
) -> dict:
    """Saves a video to datastore.
>>>>>>> fe0e6ad5

    Args:
        video (Video): The video object.
        duration (float): the duration of the video object

    Returns:
        dict: The dictionary with video and media IDs.
    """
    if video.url is not None:
        orig_url = video.url
        parsed_url = urlparse(orig_url)
        orig_filename = Path(parsed_url.path).name
    elif video.path is not None:
        parsed_path = Path(video.path)
        orig_filename = parsed_path.name
        orig_url = None
    else:
        orig_url = None
        orig_filename = None
    media_entity = MediaEntity(id=video.media_id, media_type=MediaType.VIDEO)
    video_entity = VideoEntity(
        media_id=video.media_id,
        orig_filename=orig_filename,
        orig_url=orig_url,
        title=video.title,
        duration=duration,
        description=video.description,
    )
    media_entity.video = video_entity
    with Session(engine) as session:
        media_repo = MediaRepository(session)
        _ = media_repo.create(media_entity)
        video_repo = VideoRepository(session)
        video_entity.media_id = media_entity.id
        _ = video_repo.create(video_entity)
        media_entity.video_id = video_entity.id
        return {
            "media_id": media_entity.id,  # type: ignore
            "video_id": video_entity.id,
        }


def delete_media(media_id: MediaId) -> dict:
    """Deletes a media file from the database.

    Args:
        media_id (MediaId): The media ID.

    Returns:
        dict: The dictionary with the ID of the deleted entity.
    """
    with Session(engine) as session:
        media_repo = MediaRepository(session)
        media_entity = media_repo.delete(media_id, check=True)
    return {
        "media_id": media_entity.id,
        "video_id": media_entity.video_id,
    }


def save_video_captions(
    model_name: str,
    media_id: MediaId,
    captions: CaptionsList,
    timestamps: list[float],
    frame_ids: list[int],
) -> dict:
    """Save captions.

    Args:
        model_name (str): The name of the model used to generate the captions.
        media_id (MediaId): the media ID of the video.
        captions (CaptionsList): The captions.
        timestamps (list[float]): The timestamps.
        frame_ids (list[int]): The frame IDs.

    Returns:
        dict: The dictionary with the IDs of the saved entities.
    """
    with Session(engine) as session:
        video_repo = VideoRepository(session)

        # if not MediaRepository(session).check_media_exists(video.media_id):
        #     result = save_video(video, duration)
        #     video_id = result["video_id"]
        # else:
        video_entity = video_repo.get_by_media_id(media_id)
        video_id = video_entity.id
        entities = [
            CaptionEntity.from_caption_output(
                model_name, media_id, video_id, frame_id, timestamp, caption
            )
            for caption, timestamp, frame_id in zip(
                captions, timestamps, frame_ids, strict=True
            )
        ]
        repo = CaptionRepository(session)
        results = repo.create_multiple(entities)
        return {
            "caption_ids": [c.id for c in results]  # type: ignore
        }


def save_video_transcription(
    model_name: str,
    media_id: MediaId,
    transcription_info: AsrTranscriptionInfo,
    transcription: AsrTranscription,
    segments: AsrSegments,
) -> dict:
    """Save transcripts.

    Args:
        model_name (str): The name of the model used to generate the transcript.
        media_id (MediaId): The database id of the video
        transcription_info (AsrTranscriptionInfo): The ASR transcription info.
        transcription (AsrTranscription): The ASR transcription.
        segments (AsrSegments): The ASR segments.

    Returns:
        dict: The dictionary with the IDs of the saved entities.
    """
    with Session(engine) as session:
        video_repo = VideoRepository(session)
        video_entity = video_repo.get_by_media_id(media_id)
        video_id = video_entity.id

        entities = [
            TranscriptEntity.from_asr_output(
                model_name=model_name,
                media_id=media_id,
                video_id=video_id,
                transcription=transcription,
                segments=segments,
                info=transcription_info,
            )
        ]

        repo = TranscriptRepository(session)
        entities = repo.create_multiple(entities)
        transcription_id = entities[0].id

        return {
            "transcription_id": transcription_id,
        }


def load_video_transcription(
    model_name: str,
    media_id: MediaId,
) -> dict:
    """Load transcript from database.

    Args:
        model_name (str): The name of the model used to generate the transcript.
        media_id (MediaId): The media ID.

    Returns:
        dict: The dictionary with the transcription, segments, and info.
    """
    with Session(engine) as session:
        repo = TranscriptRepository(session)
        entity: TranscriptEntity = repo.get_transcript(model_name, media_id)
        transcription = AsrTranscription(text=entity.transcript)
        segments = [AsrSegment(**s) for s in entity.segments]
        info = AsrTranscriptionInfo(
            language=entity.language,
            language_confidence=entity.language_confidence,
        )
        return {
            "transcription": transcription,
            "segments": segments,
            "transcription_info": info,
        }


def load_video_captions(
    model_name: str,
    media_id: MediaId,
) -> dict:
    """Load captions from database.

    Args:
        model_name (str): The name of the model used to generate the captions.
        media_id (MediaId): The media ID.

    Returns:
        dict: The dictionary with the captions, timestamps, and frame IDs.
    """
    with Session(engine) as session:
        repo = CaptionRepository(session)
        entities = repo.get_captions(model_name, media_id)
        captions = [c.caption for c in entities]
        timestamps = [c.timestamp for c in entities]
        frame_ids = [c.frame_id for c in entities]
        return {
            "captions": captions,
            "timestamps": timestamps,
            "frame_ids": frame_ids,
        }


def load_video_metadata(
    media_id: MediaId,
) -> VideoMetadata:
    """Load video metadata from database.

    Args:
        media_id (MediaId): The media ID.

    Returns:
        VideoMetadata: The video metadata.
    """
    with Session(engine) as session:
        video_entity = VideoRepository(session).get_by_media_id(media_id)
        return VideoMetadata(
            title=video_entity.title,
            description=video_entity.description,
        )<|MERGE_RESOLUTION|>--- conflicted
+++ resolved
@@ -75,15 +75,8 @@
         }
 
 
-<<<<<<< HEAD
 def save_video(video: Video, duration: float) -> dict:
-    """Saves a batch of videos to datastore.
-=======
-def save_video(
-    video: Video,
-) -> dict:
     """Saves a video to datastore.
->>>>>>> fe0e6ad5
 
     Args:
         video (Video): The video object.
