--- conflicted
+++ resolved
@@ -154,19 +154,25 @@
         return (self.__class__, ())
 
 
-<<<<<<< HEAD
+class EmptyMigrationsException(BaseException):
+    """Exception raised when there are no migrations to apply."""
+
+    pass
+
+
 class DeploymentException(Exception):
+    """Base exception for deployment errors."""
+
     pass
 
 
 class InsufficientResources(DeploymentException):
+    """Exception raised when there are insufficient resources for a deployment."""
+
     pass
 
 
 class FailedDeployment(DeploymentException):
-=======
-class EmptyMigrationsException(BaseException):
-    """Exception raised when there are no migrations to apply."""
+    """Exception raised when there is an error during deployment."""
 
->>>>>>> db8b04c6
     pass