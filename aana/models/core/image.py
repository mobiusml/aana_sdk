--- conflicted
+++ resolved
@@ -148,43 +148,16 @@
     """
 
     numpy: Optional[np.ndarray] = None  # The image as a numpy array.
-<<<<<<< HEAD
     image_lib: Type[
         AbstractImageLibrary
     ] = OpenCVWrapper  # The image library to use, TODO: add support for PIL and allow to choose the library
-=======
-    image_id: Optional[str] = field(
-        default_factory=lambda: str(uuid.uuid4())
-    )  # The ID of the image, generated automatically
-    save_on_disk: bool = True  # Whether to save the image on disk or not
-    image_lib: Type[
-        AbstractImageLibrary
-    ] = OpenCVWrapper  # The image library to use, TODO: add support for PIL and allow to choose the library
-    is_saved: bool = False  # Whether the image is saved on disk by the class or not (used for cleanup)
->>>>>>> 7d7ad125
 
     def validate(self):
         """
-<<<<<<< HEAD
         Validate the image.
         """
         # validate the parent class
         super().validate()
-=======
-        Post-initialization method.
-
-        Performs checks:
-        - Checks that path is a Path object.
-        - Checks that at least one of 'path', 'url', 'content' or 'numpy' is provided.
-        - Checks if path exists if provided.
-
-        Saves the image on disk if needed.
-        """
-        # check that path is a Path object
-        if self.path:
-            if not isinstance(self.path, Path):
-                raise ValueError("Path must be a Path object.")
->>>>>>> 7d7ad125
 
         # check that at least one of 'path', 'url', 'content' or 'numpy' is provided
         if not any(
@@ -199,16 +172,6 @@
                 "At least one of 'path', 'url', 'content' or 'numpy' must be provided."
             )
 
-<<<<<<< HEAD
-=======
-        # check if path exists if provided
-        if self.path and not self.path.exists():
-            raise FileNotFoundError(f"Image file not found: {self.path}")
-
-        if self.save_on_disk:
-            self.save()
-
->>>>>>> 7d7ad125
     def save(self):
         """
         Save the image on disk.
@@ -242,20 +205,6 @@
             )
         self.path = file_path
         self.is_saved = True
-<<<<<<< HEAD
-=======
-
-    def save_from_content(self, file_path: Path):
-        """
-        Save the image from content on disk.
-
-        Args:
-            file_path (Path): The path of the file to write.
-        """
-        assert self.content is not None
-        with open(file_path, "wb") as f:
-            f.write(self.content)
->>>>>>> 7d7ad125
 
     def save_from_numpy(self, file_path: Path):
         """
@@ -267,20 +216,6 @@
         assert self.numpy is not None
         self.image_lib.write_file(file_path, self.numpy)
 
-<<<<<<< HEAD
-=======
-    def save_from_url(self, file_path: Path):
-        """
-        Save the image from URL on disk.
-
-        Args:
-            file_path (Path): The path of the file to write.
-        """
-        assert self.url is not None
-        content = download_file(self.url)
-        file_path.write_bytes(content)
-
->>>>>>> 7d7ad125
     def get_numpy(self) -> np.ndarray:
         """
         Load the image as a numpy array.
@@ -308,10 +243,6 @@
     def load_numpy_from_path(self):
         """
         Load the image as a numpy array from a path.
-<<<<<<< HEAD
-=======
-
->>>>>>> 7d7ad125
         Raises:
             ImageReadingException: If there is an error reading the image.
         """
@@ -324,29 +255,17 @@
     def load_numpy_from_image_bytes(self, img_bytes: bytes):
         """
         Load the image as a numpy array from image bytes (downloaded from URL or read from file).
-<<<<<<< HEAD
-=======
-
->>>>>>> 7d7ad125
         Raises:
             ImageReadingException: If there is an error reading the image.
         """
         try:
-<<<<<<< HEAD
-            self.numpy = self.image_lib.read_bytes(img_bytes)
-=======
             self.numpy = self.image_lib.read_from_bytes(img_bytes)
->>>>>>> 7d7ad125
         except Exception as e:
             raise ImageReadingException(self) from e
 
     def load_numpy_from_url(self):
         """
         Load the image as a numpy array from a URL.
-<<<<<<< HEAD
-=======
-
->>>>>>> 7d7ad125
         Raises:
             ImageReadingException: If there is an error reading the image.
         """
@@ -357,10 +276,6 @@
     def load_numpy_from_content(self):
         """
         Load the image as a numpy array from content.
-<<<<<<< HEAD
-=======
-
->>>>>>> 7d7ad125
         Raises:
             ImageReadingException: If there is an error reading the image.
         """
@@ -395,32 +310,7 @@
         Load the content of the image from numpy.
         """
         assert self.numpy is not None
-<<<<<<< HEAD
-        self.content = self.image_lib.write_bytes(self.numpy)
-=======
         self.content = self.image_lib.write_to_bytes(self.numpy)
-
-    def load_content_from_path(self):
-        """
-        Load the content of the image from the path.
-
-        Raises:
-            FileNotFoundError: If the image file does not exist.
-        """
-        assert self.path is not None
-        with open(self.path, "rb") as f:
-            self.content = f.read()
-
-    def load_content_from_url(self):
-        """
-        Load the content of the image from the URL using requests.
-
-        Raises:
-            DownloadException: If there is an error downloading the image.
-        """
-        assert self.url is not None
-        self.content = download_file(self.url)
->>>>>>> 7d7ad125
 
     def __repr__(self) -> str:
         """
@@ -445,29 +335,5 @@
             f"url={self.url}, "
             f"content={content_hash}, "
             f"numpy={numpy_repr}, "
-<<<<<<< HEAD
             f"media_id={self.media_id})"
-        )
-=======
-            f"image_id={self.image_id})"
-        )
-
-    def __str__(self) -> str:
-        """
-        Get the string representation of the image.
-
-        Returns:
-            str: The string representation of the image.
-        """
-        return self.__repr__()
-
-    def cleanup(self):
-        """
-        Cleanup the image.
-
-        Remove the image from disk if it was saved by the class.
-        """
-        # Remove the image from disk if it was saved by the class
-        if self.is_saved and self.path:
-            self.path.unlink(missing_ok=True)
->>>>>>> 7d7ad125
+        )