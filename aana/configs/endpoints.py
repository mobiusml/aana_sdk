--- conflicted
+++ resolved
@@ -142,9 +142,7 @@
                     output="video_transcriptions_info_whisper_medium",
                     streaming=True,
                 ),
-<<<<<<< HEAD
                 EndpointOutput(name="transcription_id", output="transcription_id"),
-=======
                 EndpointOutput(name="transcription_path", output="transcription_path"),
             ],
             streaming=True,
@@ -188,8 +186,9 @@
                 EndpointOutput(
                     name="video_captions_path", output="video_captions_path"
                 ),
+                EndpointOutput(name="caption_ids", output="caption_ids"),
                 EndpointOutput(name="transcription_path", output="transcription_path"),
->>>>>>> c4caf54b
+                EndpointOutput(name="transcription_id", output="transcription_id"),
             ],
             streaming=True,
         ),
