--- conflicted
+++ resolved
@@ -59,8 +59,6 @@
             model="stabilityai/stable-diffusion-2",
             dtype=Dtype.FLOAT16,
         ).model_dump(),
-<<<<<<< HEAD
-=======
     ),
     "vad_deployment": VadDeployment.options(
         num_replicas=1,
@@ -74,6 +72,5 @@
             onset=0.5,
             sample_rate=16000,
         ).model_dump(),
->>>>>>> f398521f
     ),
 }