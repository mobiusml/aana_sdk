--- conflicted
+++ resolved
@@ -1,10 +1,5 @@
-<<<<<<< HEAD
-import json  # noqa: I001
-=======
 import hashlib  # noqa: I001
 import json
-import pickle
->>>>>>> 1c3f1322
 from collections import defaultdict
 from collections.abc import Generator
 from math import floor
