--- conflicted
+++ resolved
@@ -32,13 +32,9 @@
 fastapi = "^0.111.0"
 faster-whisper = ">=1.0.1"
 hf-transfer = "^0.1.6"
-<<<<<<< HEAD
-opencv-python = "^4.8.1.78"
-=======
 numpy = ">=1.17,<2"
 onnxruntime = "1.16.1"
 opencv-python-headless = "^4.8.1.78"
->>>>>>> 877d34f9
 orjson = "^3.10.3"
 portpicker = "^1.6.0"
 pyannote-audio = "^3.1.1"
