--- conflicted
+++ resolved
@@ -137,15 +137,8 @@
 
 
 def test_download_video(mock_download_file):
-<<<<<<< HEAD
-    """
-    Test download_video.
-    """
+    """Test download_video."""
     # Test VideoInput with path
-=======
-    """Test download_video."""
-    # Test VideoInput
->>>>>>> 6e743099
     path = resources.path("aana.tests.files.videos", "squirrel.mp4")
     video_input = VideoInput(path=str(path))
     video = download_video(video_input)
