import inspect
from collections.abc import AsyncGenerator, Callable
from dataclasses import dataclass
from inspect import isasyncgenfunction
from typing import Annotated, Any, get_origin

from fastapi import File, Form, UploadFile
from fastapi.responses import StreamingResponse
from pydantic import Field, ValidationError, create_model
from pydantic.main import BaseModel

from aana.api.app import custom_exception_handler
from aana.api.event_handlers.event_handler import EventHandler
from aana.api.event_handlers.event_manager import EventManager
from aana.api.responses import AanaJSONResponse
from aana.exceptions.general import (
    MultipleFileUploadNotAllowed,
)
from aana.models.pydantic.exception_response import ExceptionResponseModel


def get_default_values(func):
    """Get the default values for the function arguments."""
    signature = inspect.signature(func)
    return {
        k: v.default
        for k, v in signature.parameters.items()
        if v.default is not inspect.Parameter.empty
    }


@dataclass
class FileUploadField:
    """Class used to represent a file upload field.

    Attributes:
        name (str): Name of the field.
        description (str): Description of the field.
    """

    name: str
    description: str


@dataclass
class Endpoint:
    """Class used to represent an endpoint.

    Attributes:
        name (str): Name of the endpoint.
        path (str): Path of the endpoint.
        summary (str): Description of the endpoint that will be shown in the API documentation.
<<<<<<< HEAD
=======
        outputs (List[EndpointOutput]): List of outputs that should be returned by the endpoint.
        output_filter (Optional[OutputFilter]): The parameter will be added to the request and
                                will allow to choose subset of `outputs` to return.
        streaming (bool): Whether the endpoint outputs a stream of data.
        event_handlers (list[EventHandler]): list of event handlers to regist for this endpoint (optional)

>>>>>>> dd2e5f67
    """

    name: str
    path: str
    summary: str
<<<<<<< HEAD
    initialized: bool = False
=======
    outputs: list[EndpointOutput]
    output_filter: OutputFilter | None = None
    streaming: bool = False
    event_handlers: list[EventHandler] | None = None
>>>>>>> dd2e5f67

    async def initialize(self):
        """Initialize the endpoint."""
        pass

    async def run(self, *args, **kwargs):
        """Run the endpoint."""
        raise NotImplementedError

    def register(self, app, custom_schemas):
        """Register the endpoint in the FastAPI application.

        Args:
            app (FastAPI): FastAPI application.
            custom_schemas (dict): Dictionary containing custom schemas.
        """
        RequestModel = self.get_request_model()
        ResponseModel = self.get_response_model()

        route_func = self.create_endpoint_func(RequestModel)

        app.post(
            self.path,
            name=self.name,
            summary=self.summary,
            operation_id=self.name,
            response_model=ResponseModel,
            responses={
                400: {"model": ExceptionResponseModel},
            },
        )(route_func)
        custom_schemas[self.name] = RequestModel.model_json_schema()

    def generate_model_name(self, suffix: str) -> str:
        """Generate a Pydantic model name based on a given suffix.

        Args:
            suffix (str): Suffix for the model name (e.g. "Request", "Response").

        Returns:
            str: Generated model name.
        """
        return self.__class__.__name__ + suffix

    def arg_to_field(self, arg_name: str, arg_type: Any) -> tuple[Any, Any]:
        """Convert an argument to a Pydantic field.

        Args:
            arg_name (str): Name of the argument.
            arg_type (Any): Type of the argument.

        Returns:
            Tuple[Any, Any]: Tuple containing the Pydantic model and the Pydantic field.
        """
        # if data model is None or Any, set it to Any
        if arg_type is None or arg_type == Any:
            return (Any, Field(None))

        if get_origin(arg_type) is Annotated:
            default = get_default_values(self.run).get(arg_name)
            if default is not None:
                return (arg_type, default)
            else:
                return (arg_type, ...)

        # try to instantiate the data model
        # to see if any of the fields are required
        try:
            data_model_instance = arg_type()
        except ValidationError:
            # if we can't instantiate the data model
            # it means that it has required fields
            return (arg_type, ...)
        else:
            return (arg_type, data_model_instance)

    def get_input_fields(self) -> dict[str, tuple[Any, Any]]:
        """Generate fields for the request Pydantic model based on the function annotations.

        Returns:
            dict[str, tuple[Any, Field]]: Dictionary of fields for the request Pydantic model.
        """
        fields = {}
        for arg_name, arg_type in self.run.__annotations__.items():
            if arg_name == "return":
                continue
            fields[arg_name] = self.arg_to_field(arg_name, arg_type)
        return fields

    def get_request_model(self) -> type[BaseModel]:
        """Generate the request Pydantic model for the endpoint.

        Returns:
            type[BaseModel]: Request Pydantic model.
        """
        model_name = self.generate_model_name("Request")
        input_fields = self.get_input_fields()
        return create_model(model_name, **input_fields)

    def get_output_fields(self) -> dict[str, tuple[Any, Any]]:
        """Generate fields for the response Pydantic model based on the function annotations.

        Returns:
            dict[str, tuple[Any, Any]]: Dictionary of fields for the response Pydantic model.
        """
        if self.is_streaming_response():
            return_type = self.run.__annotations__["return"].__args__[0]
        else:
            return_type = self.run.__annotations__["return"]
        fields = {}
        for arg_name, arg_type in return_type.__annotations__.items():
            fields[arg_name] = self.arg_to_field(arg_name, arg_type)
        return fields

    def get_response_model(self) -> type[BaseModel]:
        """Generate the response Pydantic model for the endpoint.

        Returns:
            type[BaseModel]: Response Pydantic model.
        """
        model_name = self.generate_model_name("Response")
        output_fields = self.get_output_fields()
        return create_model(model_name, **output_fields)

    def get_file_upload_field(self) -> FileUploadField | None:
        """Get the file upload field for the endpoint.

        Returns:
            Optional[FileUploadField]: File upload field or None if not found.

        Raises:
            MultipleFileUploadNotAllowed: If multiple inputs require file upload.
        """
        file_upload_field = None
        for arg_name, arg_type in self.run.__annotations__.items():
            if arg_name == "return":
                continue

            # check if pydantic model has file_upload field and it's set to True
            if isinstance(arg_type, type) and issubclass(arg_type, BaseModel):
                file_upload_enabled = arg_type.model_config.get("file_upload", False)
                file_upload_description = arg_type.model_config.get(
                    "file_upload_description", ""
                )
            else:
                file_upload_enabled = False
                file_upload_description = ""

            if file_upload_enabled and file_upload_field is None:
                file_upload_field = FileUploadField(
                    name=arg_name, description=file_upload_description
                )
            elif file_upload_enabled and file_upload_field is not None:
                # raise an exception if multiple inputs require file upload
                raise MultipleFileUploadNotAllowed(arg_name)
        return file_upload_field

    @classmethod
    def is_streaming_response(cls) -> bool:
        """Check if the endpoint returns a streaming response.

        Returns:
            bool: True if the endpoint returns a streaming response, False otherwise.
        """
        return isasyncgenfunction(cls.run)

    def create_endpoint_func(  # noqa: C901
        self,
        RequestModel: type[BaseModel],
        file_upload_field: FileUploadField | None = None,
        event_manager: EventManager | None = None,
    ) -> Callable:
        """Create a function for routing an endpoint."""
        # Copy path to a bound variable so we don't retain an external reference
        bound_path = self.path

<<<<<<< HEAD
        async def route_func_body(body: str, files: list[UploadFile] | None = None):
            if not self.initialized:
                await self.initialize()
=======
        async def route_func_body(body: str, files: list[UploadFile] | None = None):  # noqa: C901
            if event_manager:
                event_manager.handle(bound_path)
>>>>>>> dd2e5f67

            # parse form data as a pydantic model and validate it
            data = RequestModel.model_validate_json(body)

            # if the input requires file upload, add the files to the data
            if file_upload_field and files:
                files_as_bytes = [await file.read() for file in files]
                getattr(data, file_upload_field.name).set_files(files_as_bytes)

            # We have to do this instead of data.dict() because
            # data.dict() will convert all nested models to dicts
            # and we want to keep them as pydantic models
            data_dict = {}
            for field_name in data.model_fields:
                field_value = getattr(data, field_name)
                data_dict[field_name] = field_value

            if isasyncgenfunction(self.run):

                async def generator_wrapper() -> AsyncGenerator[bytes, None]:
                    """Serializes the output of the generator using ORJSONResponseCustom."""
                    try:
                        async for output in self.run(**data_dict):
                            yield AanaJSONResponse(content=output).body
                    except Exception as e:
                        yield custom_exception_handler(None, e).body

                return StreamingResponse(
                    generator_wrapper(), media_type="application/json"
                )
            else:
                try:
                    output = await self.run(**data_dict)
                except Exception as e:
                    return custom_exception_handler(None, e)
                return AanaJSONResponse(content=output)

        if file_upload_field:
            files = File(None, description=file_upload_field.description)
        else:
            files = None

        async def route_func(body: str = Form(...), files=files):
            return await route_func_body(body=body, files=files)

        return route_func

<<<<<<< HEAD
=======
    def register(
        self,
        app: FastAPI,
        pipeline: Pipeline,
        custom_schemas: dict[str, dict],
        event_manager: EventManager,
    ):
        """Register an endpoint to the FastAPI app and add schemas to the custom schemas dictionary.

        Parameters:
            app (FastAPI): FastAPI app to register the endpoint to.
            pipeline (Pipeline): Pipeline to register the endpoint to.
            custom_schemas (Dict[str, Dict]): Dictionary of custom schemas.
            event_manager (EventManager): The event manager for the associated app
        """
        input_sockets, output_sockets = pipeline.get_sockets(
            [output.output for output in self.outputs]
        )
        RequestModel = self.get_request_model(input_sockets)
        ResponseModel = self.get_response_model(output_sockets)
        file_upload_field = self.get_file_upload_field(input_sockets)
        if self.event_handlers:
            for handler in self.event_handlers:
                event_manager.register_handler_for_events(handler, [self.path])
        route_func = self.create_endpoint_func(
            pipeline=pipeline,
            RequestModel=RequestModel,
            file_upload_field=file_upload_field,
            event_manager=event_manager,
        )
        app.post(
            self.path,
            summary=self.summary,
            name=self.name,
            operation_id=self.name,
            response_model=ResponseModel,
            responses={
                400: {"model": ExceptionResponseModel},
            },
        )(route_func)
        custom_schemas[self.name] = RequestModel.schema()

>>>>>>> dd2e5f67

def add_custom_schemas_to_openapi_schema(
    openapi_schema: dict[str, Any], custom_schemas: dict[str, Any]
) -> dict[str, Any]:
    """Add custom schemas to the openapi schema.

    File upload is that FastAPI doesn't support Pydantic models in multipart requests.
    There is a discussion about it on FastAPI discussion forum.
    See https://github.com/tiangolo/fastapi/discussions/8406
    The topic starter suggests a workaround.
    The workaround is to use Forms instead of Pydantic models in the endpoint definition and
    then convert the Forms to Pydantic models in the endpoint itself
    using parse_raw_as function from Pydantic.
    Since Pydantic model isn't used in the endpoint definition,
    the API documentation will not be generated automatically.
    So the workaround also suggests updating the API documentation manually
    by overriding the openapi method of a FastAPI application.

    Args:
        openapi_schema (dict): The openapi schema.
        custom_schemas (dict): The custom schemas.

    Returns:
        dict: The openapi schema with the custom schemas added.
    """
    if "$defs" not in openapi_schema:
        openapi_schema["$defs"] = {}
    for schema_name, schema in custom_schemas.items():
        # if we have a definitions then we need to move them out to the top level of the schema
        if "$defs" in schema:
            openapi_schema["$defs"].update(schema["$defs"])
            del schema["$defs"]
        openapi_schema["components"]["schemas"][f"Body_{schema_name}"]["properties"][
            "body"
        ] = schema
    return openapi_schema<|MERGE_RESOLUTION|>--- conflicted
+++ resolved
@@ -4,7 +4,7 @@
 from inspect import isasyncgenfunction
 from typing import Annotated, Any, get_origin
 
-from fastapi import File, Form, UploadFile
+from fastapi import FastAPI, File, Form, UploadFile
 from fastapi.responses import StreamingResponse
 from pydantic import Field, ValidationError, create_model
 from pydantic.main import BaseModel
@@ -50,28 +50,14 @@
         name (str): Name of the endpoint.
         path (str): Path of the endpoint.
         summary (str): Description of the endpoint that will be shown in the API documentation.
-<<<<<<< HEAD
-=======
-        outputs (List[EndpointOutput]): List of outputs that should be returned by the endpoint.
-        output_filter (Optional[OutputFilter]): The parameter will be added to the request and
-                                will allow to choose subset of `outputs` to return.
-        streaming (bool): Whether the endpoint outputs a stream of data.
-        event_handlers (list[EventHandler]): list of event handlers to regist for this endpoint (optional)
-
->>>>>>> dd2e5f67
+        event_handlers (list[EventHandler], optional): The list of event handlers to register for the endpoint.
     """
 
     name: str
     path: str
     summary: str
-<<<<<<< HEAD
     initialized: bool = False
-=======
-    outputs: list[EndpointOutput]
-    output_filter: OutputFilter | None = None
-    streaming: bool = False
     event_handlers: list[EventHandler] | None = None
->>>>>>> dd2e5f67
 
     async def initialize(self):
         """Initialize the endpoint."""
@@ -81,17 +67,29 @@
         """Run the endpoint."""
         raise NotImplementedError
 
-    def register(self, app, custom_schemas):
+    def register(
+        self, app: FastAPI, custom_schemas: dict[str, dict], event_manager: EventManager
+    ):
         """Register the endpoint in the FastAPI application.
 
         Args:
             app (FastAPI): FastAPI application.
-            custom_schemas (dict): Dictionary containing custom schemas.
+            custom_schemas (dict[str, dict]): Dictionary containing custom schemas.
+            event_manager (EventManager): Event manager for the application.
         """
         RequestModel = self.get_request_model()
         ResponseModel = self.get_response_model()
 
-        route_func = self.create_endpoint_func(RequestModel)
+        file_upload_field = self.get_file_upload_field()
+        if self.event_handlers:
+            for handler in self.event_handlers:
+                event_manager.register_handler_for_events(handler, [self.path])
+
+        route_func = self.create_endpoint_func(
+            RequestModel=RequestModel,
+            file_upload_field=file_upload_field,
+            event_manager=event_manager,
+        )
 
         app.post(
             self.path,
@@ -248,15 +246,12 @@
         # Copy path to a bound variable so we don't retain an external reference
         bound_path = self.path
 
-<<<<<<< HEAD
         async def route_func_body(body: str, files: list[UploadFile] | None = None):
             if not self.initialized:
                 await self.initialize()
-=======
-        async def route_func_body(body: str, files: list[UploadFile] | None = None):  # noqa: C901
+
             if event_manager:
                 event_manager.handle(bound_path)
->>>>>>> dd2e5f67
 
             # parse form data as a pydantic model and validate it
             data = RequestModel.model_validate_json(body)
@@ -304,51 +299,6 @@
 
         return route_func
 
-<<<<<<< HEAD
-=======
-    def register(
-        self,
-        app: FastAPI,
-        pipeline: Pipeline,
-        custom_schemas: dict[str, dict],
-        event_manager: EventManager,
-    ):
-        """Register an endpoint to the FastAPI app and add schemas to the custom schemas dictionary.
-
-        Parameters:
-            app (FastAPI): FastAPI app to register the endpoint to.
-            pipeline (Pipeline): Pipeline to register the endpoint to.
-            custom_schemas (Dict[str, Dict]): Dictionary of custom schemas.
-            event_manager (EventManager): The event manager for the associated app
-        """
-        input_sockets, output_sockets = pipeline.get_sockets(
-            [output.output for output in self.outputs]
-        )
-        RequestModel = self.get_request_model(input_sockets)
-        ResponseModel = self.get_response_model(output_sockets)
-        file_upload_field = self.get_file_upload_field(input_sockets)
-        if self.event_handlers:
-            for handler in self.event_handlers:
-                event_manager.register_handler_for_events(handler, [self.path])
-        route_func = self.create_endpoint_func(
-            pipeline=pipeline,
-            RequestModel=RequestModel,
-            file_upload_field=file_upload_field,
-            event_manager=event_manager,
-        )
-        app.post(
-            self.path,
-            summary=self.summary,
-            name=self.name,
-            operation_id=self.name,
-            response_model=ResponseModel,
-            responses={
-                400: {"model": ExceptionResponseModel},
-            },
-        )(route_func)
-        custom_schemas[self.name] = RequestModel.schema()
-
->>>>>>> dd2e5f67
 
 def add_custom_schemas_to_openapi_schema(
     openapi_schema: dict[str, Any], custom_schemas: dict[str, Any]
