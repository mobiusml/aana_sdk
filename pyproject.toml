--- conflicted
+++ resolved
@@ -34,15 +34,9 @@
     "python-multipart>=0.0.18",
     "ray[serve]>=2.20",
     "rich>=13.9.4",
-<<<<<<< HEAD
-    "sqlalchemy[mypy]>=2.0.23",
-    "torch>=2.5.1",
-    "yt-dlp>=2024.08.06",        
-=======
     "sqlalchemy[aiosqlite,asyncio,mypy,postgresql-asyncpg]>=2.0.23",
     "torch>=2.4.0",
     "yt-dlp>=2024.08.06",
->>>>>>> 6f95aae0
 ]
 
 [project.optional-dependencies]
@@ -168,11 +162,7 @@
 unfixable = []
 
 [tool.ruff.lint.pydocstyle]
-<<<<<<< HEAD
 convention = "google"
-=======
-convention = "google"  # Accepts: "google", "numpy", or "pep257".
->>>>>>> 6f95aae0
 
 [tool.ruff.format]
 quote-style = "double"