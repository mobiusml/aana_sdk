--- conflicted
+++ resolved
@@ -1,12 +1,9 @@
 from aana.deployments.hf_blip2_deployment import HFBlip2Config, HFBlip2Deployment
-<<<<<<< HEAD
-from aana.deployments.vad_deployment import VadConfig, VadDeployment
-=======
 from aana.deployments.stablediffusion2_deployment import (
     StableDiffusion2Config,
     StableDiffusion2Deployment,
 )
->>>>>>> ac429afe
+from aana.deployments.vad_deployment import VadConfig, VadDeployment
 from aana.deployments.vllm_deployment import VLLMConfig, VLLMDeployment
 from aana.deployments.whisper_deployment import (
     WhisperComputeType,
@@ -21,7 +18,7 @@
     "vllm_deployment_llama2_7b_chat": VLLMDeployment.options(
         num_replicas=1,
         max_concurrent_queries=1000,
-        ray_actor_options={"num_gpus": 0.25},
+        ray_actor_options={"num_gpus": 0.51},
         user_config=VLLMConfig(
             model="TheBloke/Llama-2-7b-Chat-AWQ",
             dtype="auto",
@@ -71,6 +68,6 @@
             model="https://whisperx.s3.eu-west-2.amazonaws.com/model_weights/segmentation/0b5b3216d60a2d32fc086b47ea8c67589aaeb26b7e07fcbe620d6d0b83e209ea/pytorch_model.bin",
             onset=0.5,
             sample_rate=16000,
-        ).dict(),
+        ).model_dump(),
     ),
 }