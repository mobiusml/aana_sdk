--- conflicted
+++ resolved
@@ -68,7 +68,6 @@
     """
     summary: str
 
-<<<<<<< HEAD
 class SummarizeTextEndpoint(Endpoint):
     """Class for an endoint for the app's API. In this case, text summary."""
     async def initialize(self):
@@ -163,14 +162,11 @@
 
 ```
 
+5. Send a request to the server.
+
 ```bash
 curl -X POST 0.0.0.0:9000/video/transcribe -Fbody='{"video":{"url":"https://www.youtube.com/watch?v=CfX_su1AUwE"}}'
-
-```
-=======
-5. Send a request to the server.
->>>>>>> 7f7cc00e
-
+```
 
 ## Build Serve Config Files
 
@@ -190,19 +186,15 @@
 poetry run aana build --help
 ```
 
-<<<<<<< HEAD
 ## Running Serve Config Files
-=======
+
 When you are running the Aana application using the Serve config files, you need to run the migrations to create the database tables for the application. To run the migrations, use the following command:
 
 ```bash
 poetry run aana migrate aana.projects.chat_with_video.app:aana_app
 ```
 
-## Run with Docker
->>>>>>> 7f7cc00e
-
-Once you have generated YAML files in the previous step, you can run them with `ray serve deploy`.
+Once you have generated YAML files in the previous step, you can run them with `serve deploy`.
 
 ## Run with Docker
 
@@ -241,106 +233,10 @@
 If you are using Visual Studio Code, you can run this repository in a 
 [dev container](https://code.visualstudio.com/docs/devcontainers/containers). This lets you install and 
 run everything you need for the repo in an isolated environment via docker on a host system. 
-<<<<<<< HEAD
 
 
 ## Databases
 The project includes some useful tools for storing structured metadata in a SQL database.
-=======
-Running it somewhere other than a Mobius dev server may cause issues due to the mounts of `/nas` and
-`/nas2` inside the container, but you can specify the environment variables for VS Code `PATH_NAS` and
-`PATH_NAS2` which will override the default locations used for these mount points (otherwise they default 
-to look for `/nas` and `/nas2`). You can read more about environment variables for dev containers 
-[here](https://containers.dev/implementors/json_reference/).
-
-## Code Standards
-This project uses Ruff for linting and formatting. If you want to 
-manually run Ruff on the codebase, using poetry it's
-
-```sh
-poetry run ruff check aana
-```
-
-You can automatically fix some issues with the `--fix`
- and `--unsafe-fixes` options. (Be sure to install the dev 
- dependencies: `poetry install --with=dev`. )
-
-To run the auto-formatter, it's
-
-```sh
-poetry run ruff format aana
-```
-
-(If you are running code in a non-poetry environment, just leave off `poetry run`.)
-If you want to enable this as a local pre-commit hook, additionally
-run the following:
-
-```sh
-git config core.hooksPath .githooks
-```
-
-Depending on your workflow, you may need to ensure that the `ruff` 
-command is available in your default shell. You can also simply run
-`.githooks/pre-commit` manually if you prefer.
-
-For users of VS Code, the included `settings.json` should ensure
-that Ruff problems appear while you edit, and formatting is applied
-automatically on save.
-
-
-## Testing
-
-The project uses pytest for testing. To run the tests, use the following command:
-
-```bash
-poetry run pytest
-```
-
-If you are using VS Code, you can run the tests using the Test Explorer that is installed with the [Python extension](https://code.visualstudio.com/docs/python/testing).
-
-There are a few environment variables that can be set to control the behavior of the tests:
-- `USE_DEPLOYMENT_CACHE`: If set to `true`, the tests will use the deployment cache to avoid downloading the models and running the deployments. This is useful for running integration tests faster and in the environment where GPU is not available.
-- `SAVE_DEPLOYMENT_CACHE`: If set to `true`, the tests will save the deployment cache after running the deployments. This is useful for updating the deployment cache if new deployments or tests are added.
-
-### How to use the deployment cache environment variables
-
-Here are some examples of how to use the deployment cache environment variables.
-
-#### Do you want to run the tests normally using GPU?
-    
-```bash
-USE_DEPLOYMENT_CACHE=false
-SAVE_DEPLOYMENT_CACHE=false
-```
-
-This is the default behavior. The tests will run normally using GPU and the deployment cache will be completely ignored.
-
-#### Do you want to run the tests faster without GPU?
-
-```bash
-USE_DEPLOYMENT_CACHE=true
-SAVE_DEPLOYMENT_CACHE=false
-```
-
-This will run the tests using the deployment cache to avoid downloading the models and running the deployments. The deployment cache will not be updated after running the deployments. Only use it if you are sure that the deployment cache is up to date.
-
-#### Do you want to update the deployment cache?
-
-```bash
-USE_DEPLOYMENT_CACHE=false
-SAVE_DEPLOYMENT_CACHE=true
-```
-
-This will run the tests normally using GPU and save the deployment cache after running the deployments. Use it if you have added new deployments or tests and want to update the deployment cache.
-
-
-## Databases
-The project uses two databases: a vector database as well as a traditional SQL database,
-referred to internally as vectorstore and datastore, respectively.
-
-### Vectorstore
-TBD
->>>>>>> 7f7cc00e
 
 The datastore uses SQLAlchemy as an ORM layer and Alembic for migrations. The migrations are run 
 automatically at startup. If changes are made to the SQLAlchemy models, it is necessary to also 
@@ -363,14 +259,4 @@
 ## Contributing
 We welcome contributions from the community to enhance Aana SDK's functionality and usability. Feel free to open issues for bug reports, feature requests, or submit pull requests to contribute code improvements.
 
-<<<<<<< HEAD
-We have adopted the [Contributor Convenant](https://www.contributor-covenant.org/) as our code of conduct.
-=======
-Here are the environment variables that can be used to configure the Aana SDK:
-- TMP_DATA_DIR: The directory to store temporary data. Default: `/tmp/aana`.
-- NUM_WORKERS: The number of request workers. Default: `2`.
-- DB_CONFIG: The database configuration in the format `{"datastore_type": "sqlite", "datastore_config": {"path": "/path/to/sqlite.db"}}`. Currently only SQLite and PostgreSQL are supported. Default: `{"datastore_type": "sqlite", "datastore_config": {"path": "/var/lib/aana_data"}}`.
-- USE_DEPLOYMENT_CACHE (testing only): If set to `true`, the tests will use the deployment cache to avoid downloading the models and running the deployments. Default: `false`.
-- SAVE_DEPLOYMENT_CACHE (testing only): If set to `true`, the tests will save the deployment cache after running the deployments. Default: `false`.
-- HF_HUB_ENABLE_HF_TRANSFER: If set to `1`, the HuggingFace Transformers will use the HF Transfer library to download the models from HuggingFace Hub to speed up the process. Recommended to always set to it `1`. Default: `0`.
->>>>>>> 7f7cc00e
+We have adopted the [Contributor Convenant](https://www.contributor-covenant.org/) as our code of conduct.