--- conflicted
+++ resolved
@@ -2,12 +2,8 @@
     "execution_time": {
         "delete_media": 0,
         "download_video": 0,
-<<<<<<< HEAD
         "extract_audio": 0,
         "load_video_transcription": 0.007739067077636719,
-=======
-        "load_video_transcription": 0.006000041961669922,
->>>>>>> ac429afe
         "media_id": 0,
         "save_video": 0,
         "save_video_transcription": 0,
@@ -21,21 +17,12 @@
     },
     "info": {
         "language": "en",
-<<<<<<< HEAD
         "language_confidence": 0.98291015625
     },
     "segments": [
         {
             "confidence": 0.9158259730943162,
             "no_speech_confidence": 0.007335662841796875,
-=======
-        "language_confidence": 0.982421875
-    },
-    "segments": [
-        {
-            "confidence": 0.9155454257136106,
-            "no_speech_confidence": 0.006999969482421875,
->>>>>>> ac429afe
             "text": " Now I want to return to the conservation of mechanical energy.",
             "time_interval": {
                 "end": 6.0,
@@ -44,13 +31,8 @@
             "words": []
         },
         {
-<<<<<<< HEAD
             "confidence": 0.9158259730943162,
             "no_speech_confidence": 0.007335662841796875,
-=======
-            "confidence": 0.9155454257136106,
-            "no_speech_confidence": 0.006999969482421875,
->>>>>>> ac429afe
             "text": " I have here a pendulum.",
             "time_interval": {
                 "end": 12.0,
@@ -59,13 +41,8 @@
             "words": []
         },
         {
-<<<<<<< HEAD
             "confidence": 0.9158259730943162,
             "no_speech_confidence": 0.007335662841796875,
-=======
-            "confidence": 0.9155454257136106,
-            "no_speech_confidence": 0.006999969482421875,
->>>>>>> ac429afe
             "text": " I have an object that weighs 15 kilograms",
             "time_interval": {
                 "end": 18.0,
@@ -74,13 +51,8 @@
             "words": []
         },
         {
-<<<<<<< HEAD
             "confidence": 0.9158259730943162,
             "no_speech_confidence": 0.007335662841796875,
-=======
-            "confidence": 0.9155454257136106,
-            "no_speech_confidence": 0.006999969482421875,
->>>>>>> ac429afe
             "text": " and I can lift it up one meter, which I have done now.",
             "time_interval": {
                 "end": 24.0,
@@ -129,15 +101,9 @@
             "words": []
         },
         {
-<<<<<<< HEAD
             "confidence": 0.8931678357435094,
             "no_speech_confidence": 0.6650390625,
             "text": " You lift up a very heavy object, even heavier than this,",
-=======
-            "confidence": 0.8811879148457943,
-            "no_speech_confidence": 0.59521484375,
-            "text": " They use them to demolish buildings.",
->>>>>>> ac429afe
             "time_interval": {
                 "end": 55.5,
                 "start": 49.5
@@ -145,15 +111,9 @@
             "words": []
         },
         {
-<<<<<<< HEAD
             "confidence": 0.8931678357435094,
             "no_speech_confidence": 0.6650390625,
             "text": " and then you let it go, you swing it,",
-=======
-            "confidence": 0.8811879148457943,
-            "no_speech_confidence": 0.59521484375,
-            "text": " You lift up a very heavy object, even heavier than this,",
->>>>>>> ac429afe
             "time_interval": {
                 "end": 61.5,
                 "start": 55.5
@@ -161,15 +121,9 @@
             "words": []
         },
         {
-<<<<<<< HEAD
             "confidence": 0.8931678357435094,
             "no_speech_confidence": 0.6650390625,
             "text": " thereby converting gravitational potential energy into kinetic energy",
-=======
-            "confidence": 0.8811879148457943,
-            "no_speech_confidence": 0.59521484375,
-            "text": " and then you let it go, you swing it,",
->>>>>>> ac429afe
             "time_interval": {
                 "end": 67.5,
                 "start": 61.5
@@ -177,15 +131,9 @@
             "words": []
         },
         {
-<<<<<<< HEAD
             "confidence": 0.8931678357435094,
             "no_speech_confidence": 0.6650390625,
             "text": " and that way you can demolish a building.",
-=======
-            "confidence": 0.8811879148457943,
-            "no_speech_confidence": 0.59521484375,
-            "text": " thereby converting gravitational potential energy into kinetic energy",
->>>>>>> ac429afe
             "time_interval": {
                 "end": 73.5,
                 "start": 67.5
@@ -193,15 +141,9 @@
             "words": []
         },
         {
-<<<<<<< HEAD
             "confidence": 0.886018756865865,
             "no_speech_confidence": 0.151611328125,
             "text": " So you are using then the conversion of gravitational potential energy",
-=======
-            "confidence": 0.8715343445859605,
-            "no_speech_confidence": 0.40087890625,
-            "text": " which is the whole idea of wrecking.",
->>>>>>> ac429afe
             "time_interval": {
                 "end": 80.5,
                 "start": 74.5
@@ -209,15 +151,9 @@
             "words": []
         },
         {
-<<<<<<< HEAD
             "confidence": 0.886018756865865,
             "no_speech_confidence": 0.151611328125,
             "text": " to kinetic energy.",
-=======
-            "confidence": 0.8715343445859605,
-            "no_speech_confidence": 0.40087890625,
-            "text": " So you are using then the conversion of gravitational potential energy to kinetic energy.",
->>>>>>> ac429afe
             "time_interval": {
                 "end": 86.5,
                 "start": 80.5
@@ -225,13 +161,8 @@
             "words": []
         },
         {
-<<<<<<< HEAD
             "confidence": 0.886018756865865,
             "no_speech_confidence": 0.151611328125,
-=======
-            "confidence": 0.8715343445859605,
-            "no_speech_confidence": 0.40087890625,
->>>>>>> ac429afe
             "text": " Now, I am such a strong believer of the conservation of mechanical energy",
             "time_interval": {
                 "end": 92.5,
@@ -240,13 +171,8 @@
             "words": []
         },
         {
-<<<<<<< HEAD
             "confidence": 0.886018756865865,
             "no_speech_confidence": 0.151611328125,
-=======
-            "confidence": 0.8715343445859605,
-            "no_speech_confidence": 0.40087890625,
->>>>>>> ac429afe
             "text": " that I am willing to put my life on the line.",
             "time_interval": {
                 "end": 100.39,
@@ -255,13 +181,8 @@
             "words": []
         },
         {
-<<<<<<< HEAD
             "confidence": 0.8880297792454512,
             "no_speech_confidence": 0.255615234375,
-=======
-            "confidence": 0.9383433771074657,
-            "no_speech_confidence": 0.01447296142578125,
->>>>>>> ac429afe
             "text": " If I release that bob from a certain height,",
             "time_interval": {
                 "end": 106.39,
@@ -270,13 +191,8 @@
             "words": []
         },
         {
-<<<<<<< HEAD
             "confidence": 0.8880297792454512,
             "no_speech_confidence": 0.255615234375,
-=======
-            "confidence": 0.9383433771074657,
-            "no_speech_confidence": 0.01447296142578125,
->>>>>>> ac429afe
             "text": " then that bob can never come back to a point where the height is any larger.",
             "time_interval": {
                 "end": 112.39,
@@ -285,13 +201,8 @@
             "words": []
         },
         {
-<<<<<<< HEAD
             "confidence": 0.8880297792454512,
             "no_speech_confidence": 0.255615234375,
-=======
-            "confidence": 0.9383433771074657,
-            "no_speech_confidence": 0.01447296142578125,
->>>>>>> ac429afe
             "text": " If I release it from this height and it swings,",
             "time_interval": {
                 "end": 118.39,
@@ -300,54 +211,19 @@
             "words": []
         },
         {
-<<<<<<< HEAD
             "confidence": 0.8880297792454512,
             "no_speech_confidence": 0.255615234375,
             "text": " then when it reaches here, it could not be higher.",
             "time_interval": {
                 "end": 124.39,
                 "start": 118.39
-=======
-            "confidence": 0.9383433771074657,
-            "no_speech_confidence": 0.01447296142578125,
-            "text": " then when it reaches here, it could not be higher.",
-            "time_interval": {
-                "end": 121.0,
-                "start": 117.0
-            },
-            "words": []
-        },
-        {
-            "confidence": 0.8513452785243097,
-            "no_speech_confidence": 0.2396240234375,
-            "text": " It could go from gravitational potential energy to kinetic energy",
-            "time_interval": {
-                "end": 127.0,
-                "start": 121.0
-            },
-            "words": []
-        },
-        {
-            "confidence": 0.8513452785243097,
-            "no_speech_confidence": 0.2396240234375,
-            "text": " back to gravitational potential energy and it will come to a stop here.",
-            "time_interval": {
-                "end": 133.0,
-                "start": 127.0
->>>>>>> ac429afe
-            },
-            "words": []
-        },
-        {
-<<<<<<< HEAD
+            },
+            "words": []
+        },
+        {
             "confidence": 0.8114389842593486,
             "no_speech_confidence": 0.435302734375,
             "text": " It should not be able to reach any higher",
-=======
-            "confidence": 0.8513452785243097,
-            "no_speech_confidence": 0.2396240234375,
-            "text": " And when it swings back, it should not be able to reach any higher",
->>>>>>> ac429afe
             "time_interval": {
                 "end": 130.39,
                 "start": 124.39
@@ -355,13 +231,8 @@
             "words": []
         },
         {
-<<<<<<< HEAD
             "confidence": 0.8114389842593486,
             "no_speech_confidence": 0.435302734375,
-=======
-            "confidence": 0.8513452785243097,
-            "no_speech_confidence": 0.2396240234375,
->>>>>>> ac429afe
             "text": " provided that I do not give this object an initial speed when I stand here.",
             "time_interval": {
                 "end": 136.39,
@@ -370,15 +241,9 @@
             "words": []
         },
         {
-<<<<<<< HEAD
             "confidence": 0.8114389842593486,
             "no_speech_confidence": 0.435302734375,
             "text": " I trust the conservation of mechanical energy for 100%.",
-=======
-            "confidence": 0.9217725291204704,
-            "no_speech_confidence": 0.0235748291015625,
-            "text": " I may not trust myself.",
->>>>>>> ac429afe
             "time_interval": {
                 "end": 143.77,
                 "start": 136.39
@@ -386,15 +251,9 @@
             "words": []
         },
         {
-<<<<<<< HEAD
             "confidence": 0.8114389842593486,
             "no_speech_confidence": 0.435302734375,
             "text": " I may not trust myself.",
-=======
-            "confidence": 0.9217725291204704,
-            "no_speech_confidence": 0.0235748291015625,
-            "text": " I am going to release this object and I hope I will be able to do it at zero speed",
->>>>>>> ac429afe
             "time_interval": {
                 "end": 151.66,
                 "start": 143.77
@@ -402,15 +261,9 @@
             "words": []
         },
         {
-<<<<<<< HEAD
             "confidence": 0.9162691014512296,
             "no_speech_confidence": 0.1353759765625,
             "text": " And I hope I will be able to do it at zero speed",
-=======
-            "confidence": 0.9217725291204704,
-            "no_speech_confidence": 0.0235748291015625,
-            "text": " so that when it comes back it may touch my chin but it may not crush my chin.",
->>>>>>> ac429afe
             "time_interval": {
                 "end": 157.66,
                 "start": 151.66
@@ -418,15 +271,9 @@
             "words": []
         },
         {
-<<<<<<< HEAD
             "confidence": 0.9162691014512296,
             "no_speech_confidence": 0.1353759765625,
             "text": " so that when it comes back, it may touch my chin,",
-=======
-            "confidence": 0.9217725291204704,
-            "no_speech_confidence": 0.0235748291015625,
-            "text": " I want you to be extremely quiet because this is no joke.",
->>>>>>> ac429afe
             "time_interval": {
                 "end": 165.16,
                 "start": 157.66
@@ -434,15 +281,9 @@
             "words": []
         },
         {
-<<<<<<< HEAD
             "confidence": 0.9162691014512296,
             "no_speech_confidence": 0.1353759765625,
             "text": " but it may not crush my chin.",
-=======
-            "confidence": 0.8646648422853658,
-            "no_speech_confidence": 0.429931640625,
-            "text": " If I release this object at zero speed, then this will be my last lecture.",
->>>>>>> ac429afe
             "time_interval": {
                 "end": 171.16,
                 "start": 165.16
@@ -450,15 +291,9 @@
             "words": []
         },
         {
-<<<<<<< HEAD
             "confidence": 0.9162691014512296,
             "no_speech_confidence": 0.1353759765625,
             "text": " I want you to be extremely quiet because this is no joke.",
-=======
-            "confidence": 0.8646648422853658,
-            "no_speech_confidence": 0.429931640625,
-            "text": " I will close my eyes. I don't want to see this.",
->>>>>>> ac429afe
             "time_interval": {
                 "end": 178.86,
                 "start": 171.16
@@ -466,15 +301,9 @@
             "words": []
         },
         {
-<<<<<<< HEAD
             "confidence": 0.8203560433115938,
             "no_speech_confidence": 0.429443359375,
             "text": " I want you to be very quiet. I almost didn't sleep all night.",
-=======
-            "confidence": 0.8646648422853658,
-            "no_speech_confidence": 0.429931640625,
-            "text": " So please be very quiet. I almost didn't sleep all night.",
->>>>>>> ac429afe
             "time_interval": {
                 "end": 186.62,
                 "start": 178.86
@@ -482,13 +311,8 @@
             "words": []
         },
         {
-<<<<<<< HEAD
             "confidence": 0.8203560433115938,
             "no_speech_confidence": 0.429443359375,
-=======
-            "confidence": 0.8646648422853658,
-            "no_speech_confidence": 0.429931640625,
->>>>>>> ac429afe
             "text": " Three, two, one, zero.",
             "time_interval": {
                 "end": 200.81,
@@ -497,21 +321,12 @@
             "words": []
         },
         {
-<<<<<<< HEAD
             "confidence": 0.8203560433115938,
             "no_speech_confidence": 0.429443359375,
             "text": " Physics works and I am still alive.",
             "time_interval": {
                 "end": 206.81,
                 "start": 200.81
-=======
-            "confidence": 0.8780664047938203,
-            "no_speech_confidence": 0.07843017578125,
-            "text": " Physics works and I am still alive.",
-            "time_interval": {
-                "end": 205.0,
-                "start": 199.0
->>>>>>> ac429afe
             },
             "words": []
         },
@@ -557,10 +372,6 @@
         }
     ],
     "transcription": {
-<<<<<<< HEAD
         "text": " Now I want to return to the conservation of mechanical energy.\n I have here a pendulum.\n I have an object that weighs 15 kilograms\n and I can lift it up one meter, which I have done now.\n If I let it fall, then that will be converted to kinetic energy.\n If I would let it swing from one meter height\n and you would be there and it would hit you, you'd be dead.\n 150 joules is enough to kill you.\n You lift up a very heavy object, even heavier than this,\n and then you let it go, you swing it,\n thereby converting gravitational potential energy into kinetic energy\n and that way you can demolish a building.\n So you are using then the conversion of gravitational potential energy\n to kinetic energy.\n Now, I am such a strong believer of the conservation of mechanical energy\n that I am willing to put my life on the line.\n If I release that bob from a certain height,\n then that bob can never come back to a point where the height is any larger.\n If I release it from this height and it swings,\n then when it reaches here, it could not be higher.\n It should not be able to reach any higher\n provided that I do not give this object an initial speed when I stand here.\n I trust the conservation of mechanical energy for 100%.\n I may not trust myself.\n And I hope I will be able to do it at zero speed\n so that when it comes back, it may touch my chin,\n but it may not crush my chin.\n I want you to be extremely quiet because this is no joke.\n I want you to be very quiet. I almost didn't sleep all night.\n Three, two, one, zero.\n Physics works and I am still alive."
-=======
-        "text": " Now I want to return to the conservation of mechanical energy.\n I have here a pendulum.\n I have an object that weighs 15 kilograms\n and I can lift it up one meter, which I have done now.\n If I let it fall, then that will be converted to kinetic energy.\n If I would let it swing from one meter height\n and you would be there and it would hit you, you'd be dead.\n 150 joules is enough to kill you.\n They use them to demolish buildings.\n You lift up a very heavy object, even heavier than this,\n and then you let it go, you swing it,\n thereby converting gravitational potential energy into kinetic energy\n which is the whole idea of wrecking.\n So you are using then the conversion of gravitational potential energy to kinetic energy.\n Now, I am such a strong believer of the conservation of mechanical energy\n that I am willing to put my life on the line.\n If I release that bob from a certain height,\n then that bob can never come back to a point where the height is any larger.\n If I release it from this height and it swings,\n then when it reaches here, it could not be higher.\n It could go from gravitational potential energy to kinetic energy\n back to gravitational potential energy and it will come to a stop here.\n And when it swings back, it should not be able to reach any higher\n provided that I do not give this object an initial speed when I stand here.\n I may not trust myself.\n I am going to release this object and I hope I will be able to do it at zero speed\n so that when it comes back it may touch my chin but it may not crush my chin.\n I want you to be extremely quiet because this is no joke.\n If I release this object at zero speed, then this will be my last lecture.\n I will close my eyes. I don't want to see this.\n So please be very quiet. I almost didn't sleep all night.\n Three, two, one, zero.\n Physics works and I am still alive.\n Physics works and I am still alive.\n Physics works and I am still alive.\n Physics works and I am still alive.\n Physics works and I am still alive."
->>>>>>> ac429afe
     }
 }