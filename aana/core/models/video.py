--- conflicted
+++ resolved
@@ -142,27 +142,8 @@
     model_config = ConfigDict(
         json_schema_extra={
             "description": "Metadata of a video.",
-<<<<<<< HEAD
         },
         extra="forbid",
-=======
-        }
-    )
-
-
-class VideoStatus(BaseModel):
-    """Video processing status.
-
-    Attributes:
-        status (str): processing status of video
-    """
-
-    status: str = Field(None, description="Current processing status of video.")
-    model_config = ConfigDict(
-        json_schema_extra={
-            "status": "Current processing status of video.",
-        }
->>>>>>> a4e9f114
     )
 
 
