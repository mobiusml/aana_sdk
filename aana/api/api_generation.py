--- conflicted
+++ resolved
@@ -386,13 +386,6 @@
                         ):
                             output = self.process_output(output)
                             yield AanaJSONResponse(content=output).body
-<<<<<<< HEAD
-                    except RayTaskError as e:
-                        yield custom_exception_handler(None, e).body
-                    except BaseException as e:
-                        yield custom_exception_handler(None, e).body
-=======
->>>>>>> 5a3c3fa5
                     except Exception as e:
                         yield custom_exception_handler(None, e).body
 
