--- conflicted
+++ resolved
@@ -12,22 +12,13 @@
 python = "~3.10"
 accelerate = "^0.26.1"
 alembic = "^1.12.1"
-<<<<<<< HEAD
 av = "==11.*"
-=======
-av = "11"
->>>>>>> dd2e5f67
 bitsandbytes = "^0.42.0"
 decord = "^0.6.0"
 deepdiff = "^6.7.0"
 diffusers = "^0.23.1"
 fastapi = "^0.104.0"
-<<<<<<< HEAD
-faster-whisper = { git = "https://github.com/mobiusml/faster-whisper.git", tag = "v0.10.0_mobiusml" }
-haystack-ai = "^2.0.1"
-=======
 faster-whisper = { git = "https://github.com/mobiusml/faster-whisper.git", tag = "v1.0.1_mobiusml_v1.1" }
->>>>>>> dd2e5f67
 hf-transfer = "^0.1.6"
 onnxruntime = "1.16.1"
 opencv-python = "^4.8.1.78"
