<<<<<<< HEAD
from pathlib import PosixPath
=======
from pathlib import Path
>>>>>>> 1c3f1322
from typing import Any

import orjson
from fastapi.responses import JSONResponse
from pydantic import BaseModel


def json_serializer_default(obj: Any) -> Any:
    """Default function for json serializer to handle pydantic models.

    If json serializer does not know how to serialize an object, it calls the default function.

    If we see that the object is a pydantic model,
    we call the dict method to get the dictionary representation of the model
    that json serializer can deal with.

    If the object is not a pydantic model, we raise a TypeError.

    Args:
        obj (Any): The object to serialize.

    Returns:
        Any: The serializable object.

    Raises:
        TypeError: If the object is not a pydantic model.
    """
    if isinstance(obj, BaseModel):
        return obj.dict()
<<<<<<< HEAD
    if isinstance(obj, PosixPath):
=======
    if isinstance(obj, Path):
>>>>>>> 1c3f1322
        return str(obj)
    raise TypeError


class AanaJSONResponse(JSONResponse):
    """Response class that uses orjson to serialize data.

    It has additional support for numpy arrays.
    """

    media_type = "application/json"
    option = None

    def __init__(self, option: int | None = orjson.OPT_SERIALIZE_NUMPY, **kwargs):
        """Initialize the response class with the orjson option."""
        self.option = option
        super().__init__(**kwargs)

    def render(self, content: Any) -> bytes:
        """Override the render method to use orjson.dumps instead of json.dumps."""
        return orjson.dumps(
            content, option=self.option, default=json_serializer_default
        )<|MERGE_RESOLUTION|>--- conflicted
+++ resolved
@@ -1,8 +1,4 @@
-<<<<<<< HEAD
-from pathlib import PosixPath
-=======
 from pathlib import Path
->>>>>>> 1c3f1322
 from typing import Any
 
 import orjson
@@ -32,11 +28,7 @@
     """
     if isinstance(obj, BaseModel):
         return obj.dict()
-<<<<<<< HEAD
-    if isinstance(obj, PosixPath):
-=======
     if isinstance(obj, Path):
->>>>>>> 1c3f1322
         return str(obj)
     raise TypeError
 
