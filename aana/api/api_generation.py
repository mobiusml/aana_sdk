from collections.abc import AsyncGenerator, Callable
from dataclasses import dataclass
from collections.abc import AsyncGenerator
from enum import Enum
<<<<<<< HEAD
from typing import Dict, Tuple, Type, Any, List, Optional
=======
from typing import Any, Optional

>>>>>>> 53acddea
from fastapi import FastAPI, File, Form, UploadFile
from fastapi.responses import StreamingResponse
from mobius_pipeline.node.socket import Socket
from mobius_pipeline.pipeline.pipeline import Pipeline
from pydantic import BaseModel, Field, create_model, parse_raw_as

from aana.api.responses import AanaJSONResponse
from aana.exceptions.general import MultipleFileUploadNotAllowed
from aana.models.pydantic.exception_response import ExceptionResponseModel
from pydantic import ValidationError


async def run_pipeline(
    pipeline: Pipeline, data: dict, required_outputs: list[str]
) -> dict[str, Any]:
    """This function is used to run a Mobius Pipeline.

    It creates a container from the data, runs the pipeline and returns the output.

    Args:
        pipeline (Pipeline): The pipeline to run.
        data (dict): The data to create the container from.
        required_outputs (list[str]): The required outputs of the pipeline.

    Returns:
        dict[str, Any]: The output of the pipeline and the execution time of the pipeline.
    """
    # create a container from the data
    container = pipeline.parse_dict(data)

    # run the pipeline
    output, execution_time = await pipeline.run(
        container, required_outputs, return_execution_time=True
    )
    output["execution_time"] = execution_time
    return output


async def run_pipeline_streaming(
    pipeline: Pipeline, data: dict, required_outputs: list[str]
) -> AsyncGenerator[dict[str, Any], None]:
    """This function is used to run a Mobius Pipeline as a generator.

    It creates a container from the data, runs the pipeline as a generator and yields the output.

    Args:
        pipeline (Pipeline): The pipeline to run.
        data (dict): The data to create the container from.
        required_outputs (List[str]): The required outputs of the pipeline.

    Yields:
        dict[str, Any]: The output of the pipeline and the execution time of the pipeline.
    """
    # create a container from the data
    container = pipeline.parse_dict(data)

    # run the pipeline
    async for output in pipeline.run_generator(container, required_outputs):
        yield output


@dataclass
class OutputFilter:
    """Class used to represent an output filter.

    The output filter is a parameter that will be added to the request
    and will allow to choose subset of `outputs` to return.

    Attributes:
        name (str): Name of the output filter.
        description (str): Description of the output filter.
    """

    name: str
    description: str


@dataclass
class FileUploadField:
    """Class used to represent a file upload field.

    Attributes:
        name (str): Name of the field.
        description (str): Description of the field.
    """

    name: str
    description: str


@dataclass
class EndpointOutput:
    """
    Class used to represent an endpoint output.

    Attributes:
        name (str): Name of the output that should be returned by the endpoint.
        output (str): Output of the pipeline that should be returned by the endpoint.
    """

    name: str
    output: str


@dataclass
class Endpoint:
    """Class used to represent an endpoint.

    Attributes:
        name (str): Name of the endpoint.
        path (str): Path of the endpoint.
        summary (str): Description of the endpoint that will be shown in the API documentation.
        outputs (List[EndpointOutput]): List of outputs that should be returned by the endpoint.
        output_filter (Optional[OutputFilter]): The parameter will be added to the request and
                                will allow to choose subset of `outputs` to return.
        streaming (bool): Whether the endpoint outputs a stream of data.
    """

    name: str
    path: str
    summary: str
<<<<<<< HEAD
    outputs: list[EndpointOutput]
    output_filter: Optional[OutputFilter] = None
=======
    outputs: list[str]
    output_filter: OutputFilter | None = None
>>>>>>> 53acddea
    streaming: bool = False

    def __post_init__(self):
        """
        Post init method.

        Creates dictionaries for fast lookup of outputs.
        """
        self.name_to_output = {output.name: output.output for output in self.outputs}
        self.output_to_name = {output.output: output.name for output in self.outputs}

    def generate_model_name(self, suffix: str) -> str:
        """Generate a Pydantic model name based on a given suffix.

        Parameters:
            suffix (str): Suffix for the model name (e.g. "Request", "Response").

        Returns:
            str: Generated model name.
        """
        return "".join([word.capitalize() for word in self.name.split("_")]) + suffix

    def socket_to_field(self, socket: Socket) -> tuple[Any, Any]:
        """Convert a socket to a Pydantic field.

        Parameters:
            socket (Socket): Socket to convert.

        Returns:
            Tuple[Any, Field]: Tuple of the socket's data model and a Pydantic field.
        """
        data_model = socket.data_model

        # if data model is None or Any, set it to Any
        if data_model is None or data_model == Any:
            data_model = Any
            return (data_model, Field(None))

        # try to instantiate the data model
        # to see if any of the fields are required
        try:
            data_model_instance = data_model()
            return (data_model, data_model_instance)
        except ValidationError:
            # if we can't instantiate the data model
            # it means that it has required fields
            return (data_model, ...)

<<<<<<< HEAD
    def get_input_fields(self, sockets: list[Socket]) -> dict[str, tuple[Any, Any]]:
        """
        Generate fields for the request Pydantic model based on the provided sockets.
=======
        return (data_model, data_model())

    def get_fields(self, sockets: list[Socket]) -> dict[str, tuple[Any, Any]]:
        """Generate fields for the Pydantic model based on the provided sockets.
>>>>>>> 53acddea

        Parameters:
            sockets (list[Socket]): List of sockets.

        Returns:
            dict[str, tuple[Any, Field]]: Dictionary of fields for the request Pydantic model.
        """
        fields = {}
        for socket in sockets:
            field = self.socket_to_field(socket)
            fields[socket.name] = field
        return fields

    def get_output_fields(self, sockets: list[Socket]) -> dict[str, tuple[Any, Any]]:
        """
        Generate fields for the response Pydantic model based on the provided sockets.

        Parameters:
            sockets (list[Socket]): List of sockets.

        Returns:
            dict[str, tuple[Any, Field]]: Dictionary of fields for the response Pydantic model.
        """
        fields = {}
        for socket in sockets:
            field = self.socket_to_field(socket)
            name = self.output_to_name[socket.name]
            fields[name] = field
        return fields

    def get_file_upload_field(
        self, input_sockets: list[Socket]
    ) -> FileUploadField | None:
        """Get the file upload field for the endpoint.

        Parameters:
            input_sockets (List[Socket]): List of input sockets.

        Returns:
            Optional[FileUploadField]: File upload field or None if not found.

        Raises:
            MultipleFileUploadNotAllowed: If multiple inputs require file upload.
        """
        file_upload_field = None
        for socket in input_sockets:
            data_model = socket.data_model

            # skip sockets with no data model
            if data_model is None or data_model == Any:
                continue

            # check if pydantic model has file_upload field and it's set to True
            file_upload_enabled = getattr(data_model.Config, "file_upload", False)
            file_upload_description = getattr(
                data_model.Config, "file_upload_description", ""
            )

            if file_upload_enabled and file_upload_field is None:
                file_upload_field = FileUploadField(
                    name=socket.name, description=file_upload_description
                )
            elif file_upload_enabled and file_upload_field is not None:
                # raise an exception if multiple inputs require file upload
                raise MultipleFileUploadNotAllowed(socket.name)
        return file_upload_field

    def get_output_filter_field(self) -> tuple[Any, Field] | None:
        """Get the output filter field for the endpoint.

        Returns:
            Optional[Tuple[Any, Field]]: Output filter field or None if not found.
        """
        if not self.output_filter:
            return None

        description = self.output_filter.description
        outputs_enum_name = self.generate_model_name("Outputs")
        outputs_enum = Enum(  # type: ignore
            outputs_enum_name,
            [(output.name, output.name) for output in self.outputs],
            type=str,
        )
        field = (Optional[list[outputs_enum]], Field(None, description=description))  # noqa: UP007
        return field

    def get_request_model(self, input_sockets: list[Socket]) -> type[BaseModel]:
        """Generate a Pydantic model for the request.

        Parameters:
            input_sockets (List[Socket]): List of input sockets.

        Returns:
            Type[BaseModel]: Pydantic model for the request.
        """
        model_name = self.generate_model_name("Request")
        input_fields = self.get_input_fields(input_sockets)
        output_filter_field = self.get_output_filter_field()
        if output_filter_field and self.output_filter:
            input_fields[self.output_filter.name] = output_filter_field
        RequestModel = create_model(model_name, **input_fields)
        return RequestModel

    def get_response_model(self, output_sockets: list[Socket]) -> type[BaseModel]:
        """Generate a Pydantic model for the response.

        Parameters:
            output_sockets (List[Socket]): List of output sockets.

        Returns:
            Type[BaseModel]: Pydantic model for the response.
        """
        model_name = self.generate_model_name("Response")
        output_fields = self.get_output_fields(output_sockets)
        ResponseModel = create_model(model_name, **output_fields)
        return ResponseModel

<<<<<<< HEAD
    def process_output(self, output: dict[str, Any]) -> dict[str, Any]:
        """
        Process the output of the pipeline.

        Maps the output names of the pipeline to the names defined in the endpoint outputs.

        For example, maps videos_captions_hf_blip2_opt_2_7b to captions.

        Args:
            output (dict): The output of the pipeline.

        Returns:
            dict: The processed output.
        """
        output = {
            self.output_to_name.get(output_name, output_name): output_value
            for output_name, output_value in output.items()
        }
        return output

    def create_endpoint_func(
=======
    def create_endpoint_func(  # noqa: C901
>>>>>>> 53acddea
        self,
        pipeline: Pipeline,
        RequestModel: type[BaseModel],
        file_upload_field: FileUploadField | None = None,
    ) -> Callable:
        """Create a function for routing an endpoint."""

        async def route_func_body(body: str, files: list[UploadFile] | None = None):
            # parse form data as a pydantic model and validate it
            data = parse_raw_as(RequestModel, body)

            # if the input requires file upload, add the files to the data
            if file_upload_field and files:
                files_as_bytes = [await file.read() for file in files]
                getattr(data, file_upload_field.name).set_files(files_as_bytes)

            # We have to do this instead of data.dict() because
            # data.dict() will convert all nested models to dicts
            # and we want to keep them as pydantic models
            data_dict = {}
            for field_name in data.__fields__:
                field_value = getattr(data, field_name)
                # check if it has a method convert_to_entities
                # if it does, call it to convert the model to an entity
                if hasattr(field_value, "convert_input_to_object"):
                    field_value = field_value.convert_input_to_object()
                data_dict[field_name] = field_value

            if self.output_filter:
                requested_outputs = data_dict.get(self.output_filter.name, None)
            else:
                requested_outputs = None

            # if user requested specific outputs, use them
            if requested_outputs:
                # get values for requested outputs because it's a list of enums
                requested_outputs = [output.value for output in requested_outputs]
                # map the requested outputs to the actual outputs
                # for example, videos_captions_hf_blip2_opt_2_7b to captions
                outputs = [self.name_to_output[output] for output in requested_outputs]
            # otherwise use the required outputs from the config (all outputs endpoint provides)
            else:
                outputs = [output.output for output in self.outputs]

            # remove the output filter parameter from the data
            if self.output_filter and self.output_filter.name in data_dict:
                del data_dict[self.output_filter.name]

            # run the pipeline
            if self.streaming:

<<<<<<< HEAD
                async def generator_wrapper() -> AsyncGenerator[str, None]:
                    """
                    Serializes the output of the generator using ORJSONResponseCustom
                    """
                    async for output in run_pipeline_streaming(
                        pipeline, data_dict, outputs
                    ):
                        output = self.process_output(output)
=======
                async def generator_wrapper():
                    """Serializes the output of the generator using ORJSONResponseCustom."""
                    async for output in run_pipeline_streaming(
                        pipeline, data_dict, outputs
                    ):
>>>>>>> 53acddea
                        yield AanaJSONResponse(content=output).body

                return StreamingResponse(
                    generator_wrapper(), media_type="application/json"
                )
            else:
                output = await run_pipeline(pipeline, data_dict, outputs)
                output = self.process_output(output)
                return AanaJSONResponse(content=output)

        if file_upload_field:
            files = File(None, description=file_upload_field.description)
        else:
            files = None

        async def route_func(body: str = Form(...), files=files):
            return await route_func_body(body=body, files=files)

        return route_func

    def register(
        self, app: FastAPI, pipeline: Pipeline, custom_schemas: dict[str, dict]
    ):
        """Register an endpoint to the FastAPI app and add schemas to the custom schemas dictionary.

        Parameters:
            app (FastAPI): FastAPI app to register the endpoint to.
            pipeline (Pipeline): Pipeline to register the endpoint to.
            custom_schemas (Dict[str, Dict]): Dictionary of custom schemas.
        """
        input_sockets, output_sockets = pipeline.get_sockets(
            [output.output for output in self.outputs]
        )
        RequestModel = self.get_request_model(input_sockets)
        ResponseModel = self.get_response_model(output_sockets)
        file_upload_field = self.get_file_upload_field(input_sockets)
        route_func = self.create_endpoint_func(
            pipeline=pipeline,
            RequestModel=RequestModel,
            file_upload_field=file_upload_field,
        )
        app.post(
            self.path,
            summary=self.summary,
            name=self.name,
            operation_id=self.name,
            response_model=ResponseModel,
            responses={
                400: {"model": ExceptionResponseModel},
            },
        )(route_func)
        custom_schemas[self.name] = RequestModel.schema()


def add_custom_schemas_to_openapi_schema(
    openapi_schema: dict[str, Any], custom_schemas: dict[str, Any]
) -> dict[str, Any]:
    """Add custom schemas to the openapi schema.

    File upload is that FastAPI doesn't support Pydantic models in multipart requests.
    There is a discussion about it on FastAPI discussion forum.
    See https://github.com/tiangolo/fastapi/discussions/8406
    The topic starter suggests a workaround.
    The workaround is to use Forms instead of Pydantic models in the endpoint definition and
    then convert the Forms to Pydantic models in the endpoint itself
    using parse_raw_as function from Pydantic.
    Since Pydantic model isn't used in the endpoint definition,
    the API documentation will not be generated automatically.
    So the workaround also suggests updating the API documentation manually
    by overriding the openapi method of a FastAPI application.

    Args:
        openapi_schema (dict): The openapi schema.
        custom_schemas (dict): The custom schemas.

    Returns:
        dict: The openapi schema with the custom schemas added.
    """
    if "definitions" not in openapi_schema:
        openapi_schema["definitions"] = {}
    for schema_name, schema in custom_schemas.items():
        # if we have a definitions then we need to move them out to the top level of the schema
        if "definitions" in schema:
            openapi_schema["definitions"].update(schema["definitions"])
            del schema["definitions"]
        openapi_schema["components"]["schemas"][f"Body_{schema_name}"]["properties"][
            "body"
        ] = schema
    return openapi_schema<|MERGE_RESOLUTION|>--- conflicted
+++ resolved
@@ -1,13 +1,7 @@
 from collections.abc import AsyncGenerator, Callable
 from dataclasses import dataclass
-from collections.abc import AsyncGenerator
 from enum import Enum
-<<<<<<< HEAD
-from typing import Dict, Tuple, Type, Any, List, Optional
-=======
 from typing import Any, Optional
-
->>>>>>> 53acddea
 from fastapi import FastAPI, File, Form, UploadFile
 from fastapi.responses import StreamingResponse
 from mobius_pipeline.node.socket import Socket
@@ -129,13 +123,8 @@
     name: str
     path: str
     summary: str
-<<<<<<< HEAD
     outputs: list[EndpointOutput]
-    output_filter: Optional[OutputFilter] = None
-=======
-    outputs: list[str]
     output_filter: OutputFilter | None = None
->>>>>>> 53acddea
     streaming: bool = False
 
     def __post_init__(self):
@@ -184,16 +173,9 @@
             # it means that it has required fields
             return (data_model, ...)
 
-<<<<<<< HEAD
     def get_input_fields(self, sockets: list[Socket]) -> dict[str, tuple[Any, Any]]:
         """
         Generate fields for the request Pydantic model based on the provided sockets.
-=======
-        return (data_model, data_model())
-
-    def get_fields(self, sockets: list[Socket]) -> dict[str, tuple[Any, Any]]:
-        """Generate fields for the Pydantic model based on the provided sockets.
->>>>>>> 53acddea
 
         Parameters:
             sockets (list[Socket]): List of sockets.
@@ -311,7 +293,6 @@
         ResponseModel = create_model(model_name, **output_fields)
         return ResponseModel
 
-<<<<<<< HEAD
     def process_output(self, output: dict[str, Any]) -> dict[str, Any]:
         """
         Process the output of the pipeline.
@@ -332,10 +313,7 @@
         }
         return output
 
-    def create_endpoint_func(
-=======
     def create_endpoint_func(  # noqa: C901
->>>>>>> 53acddea
         self,
         pipeline: Pipeline,
         RequestModel: type[BaseModel],
@@ -387,22 +365,12 @@
             # run the pipeline
             if self.streaming:
 
-<<<<<<< HEAD
-                async def generator_wrapper() -> AsyncGenerator[str, None]:
-                    """
-                    Serializes the output of the generator using ORJSONResponseCustom
-                    """
+                async def generator_wrapper() -> AsyncGenerator[bytes, None]:
+                    """Serializes the output of the generator using ORJSONResponseCustom"""
                     async for output in run_pipeline_streaming(
                         pipeline, data_dict, outputs
                     ):
                         output = self.process_output(output)
-=======
-                async def generator_wrapper():
-                    """Serializes the output of the generator using ORJSONResponseCustom."""
-                    async for output in run_pipeline_streaming(
-                        pipeline, data_dict, outputs
-                    ):
->>>>>>> 53acddea
                         yield AanaJSONResponse(content=output).body
 
                 return StreamingResponse(
