import hashlib
import uuid
from dataclasses import dataclass, field
from pathlib import Path
from typing import Annotated

from pydantic import Field

from aana.utils.download import download_file

MediaId = Annotated[
    str,
    Field(
        description="The media ID.",
        max_length=36,
<<<<<<< HEAD
        example="123e4567-e89b-12d3-a456-426614174000",
    ),
    WrapValidator(verify_media_id),
=======
        min_length=1,
        pattern=r"^[A-Za-z0-9_-]+$",
    ),
>>>>>>> bdf92b48
]
"""
The media ID (str, max length 36 characters).
"""


@dataclass
class Media:
    """A base class representing a media file.

    It is used to represent images, videos, and audio files.

    At least one of `path`, `url`, or `content` must be provided.
    If `save_on_disk` is True, the media will be saved on disk automatically.

    Attributes:
        path (Path): the path to the media file
        url (str): the URL of the media
        content (bytes): the content of the media in bytes
        media_id (MediaId): the ID of the media. If not provided, it will be generated automatically.
    """

    path: Path | None = None
    url: str | None = None
    content: bytes | None = None
    media_id: MediaId = field(default_factory=lambda: str(uuid.uuid4()))
    save_on_disk: bool = True
    is_saved: bool = False
    media_dir: Path | None = None

    def _validate(self):
        """Validate the media."""
        # check that path is a Path object
        if self.path and not isinstance(self.path, Path):
            raise ValueError("'path' must be a Path object.")  # noqa: TRY003

        # check if path exists if provided
        if self.path and not self.path.exists():
            raise FileNotFoundError(f"File '{self.path}' does not exist.")  # noqa: TRY003

    def __post_init__(self):
        """Post-initialization.

        Perform checks and save the media on disk if needed.
        """
        self._validate()

        if self.save_on_disk:
            self.save()

    def save(self):
        """Save the media on disk.

        If the media is already available on disk, do nothing.
        If the media represented as a byte string, save it on disk
        If the media is represented as a URL, download it and save it on disk.

        Raises:
            ValueError: if at least one of 'path', 'url', or 'content' is not provided
        """
        if self.path:
            return

        if self.media_dir is None:
            raise ValueError(  # noqa: TRY003
                "The 'media_dir' isn't defined for this media type."
            )
        self.media_dir.mkdir(parents=True, exist_ok=True)
        file_path = self.media_dir / (self.media_id + ".mp4")

        if self.content:
            self._save_from_content(file_path)
        elif self.url:
            self._save_from_url(file_path)
        else:
            raise ValueError(  # noqa: TRY003
                "At least one of 'path', 'url', or 'content' must be provided."
            )
        self.is_saved = True

    def _save_from_bytes(self, file_path: Path, content: bytes):
        """Save the media from bytes.

        Args:
            file_path (Path): the path to save the media to
            content (bytes): the content of the media
        """
        file_path.write_bytes(content)
        self.path = file_path

    def _save_from_content(self, file_path: Path):
        """Save the media from the content.

        Args:
            file_path (Path): the path to save the media to
        """
        assert self.content is not None  # noqa: S101
        self._save_from_bytes(file_path, self.content)

    def _save_from_url(self, file_path):
        """Save the media from the URL.

        Args:
            file_path (Path): the path to save the media to

        Raises:
            DownloadError: if the media can't be downloaded
        """
        assert self.url is not None  # noqa: S101
        content: bytes = download_file(self.url)
        self._save_from_bytes(file_path, content)

    def get_content(self) -> bytes:
        """Get the content of the media as bytes.

        Returns:
            bytes: the content of the media

        Raises:
            ValueError: if at least one of 'path', 'url', or 'content' is not provided
        """
        if self.content:
            return self.content
        elif self.path:
            self._load_content_from_path()
        elif self.url:
            self._load_content_from_url()
        else:
            raise ValueError(  # noqa: TRY003
                "At least one of 'path', 'url', or 'content' must be provided."
            )
        assert self.content is not None  # noqa: S101
        return self.content

    def _load_content_from_path(self):
        """Load the content of the media from the path."""
        assert self.path is not None  # noqa: S101
        self.content = self.path.read_bytes()

    def _load_content_from_url(self):
        """Load the content of the media from the URL.

        Raises:
            DownloadError: if the media can't be downloaded
        """
        assert self.url is not None  # noqa: S101
        self.content = download_file(self.url)

    def __repr__(self) -> str:
        """Get the representation of the media.

        Use md5 hash for the content of the media if it is available.

        Returns:
            str: the representation of the media
        """
        content_hash = (
            hashlib.md5(self.content, usedforsecurity=False).hexdigest()
            if self.content
            else None
        )
        return (
            f"Media(path={self.path}, "
            f"url={self.url}, "
            f"content={content_hash}, "
            f"media_id={self.media_id})"
        )

    def __str__(self) -> str:
        """Get the string representation of the media.

        Returns:
            str: the string representation of the media
        """
        return self.__repr__()

    def cleanup(self):
        """Cleanup the media.

        If the media is saved on disk by the class, delete it.
        """
        if self.is_saved and self.path:
            self.path.unlink(missing_ok=True)<|MERGE_RESOLUTION|>--- conflicted
+++ resolved
@@ -13,15 +13,10 @@
     Field(
         description="The media ID.",
         max_length=36,
-<<<<<<< HEAD
+        min_length=1,
+        pattern=r"^[A-Za-z0-9_-]+$",
         example="123e4567-e89b-12d3-a456-426614174000",
     ),
-    WrapValidator(verify_media_id),
-=======
-        min_length=1,
-        pattern=r"^[A-Za-z0-9_-]+$",
-    ),
->>>>>>> bdf92b48
 ]
 """
 The media ID (str, max length 36 characters).
