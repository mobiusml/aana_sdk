--- conflicted
+++ resolved
@@ -51,13 +51,12 @@
     max_tokens: int | None = Field(
         default=None, ge=1, description="The maximum number of tokens to generate."
     )
-<<<<<<< HEAD
     json_schema: str | None = Field(
         default=None, description="The schema to use for generation."
     )
     regex_string: str | None = Field(
         default=None, description="The regex to use for generation."
-=======
+    )
     repetition_penalty: float = Field(
         default=1.0,
         description=(
@@ -70,7 +69,6 @@
     kwargs: dict = Field(
         default_factory=dict,
         description="Extra keyword arguments to pass as sampling parameters.",
->>>>>>> 9eb34b30
     )
 
     @field_validator("top_k")
