[tool.poetry]
name = "aana"
version = "0.1.0"
description = "Multimodal SDK"
authors = ["Mobius Labs GmbH"]
license = "License agreement"
readme = "README.md"

[tool.poetry.dependencies]
# Apart from python (1st) and other internal deps (2nd), please
# keep this list alphabetized!
python = "~3.10"
mobius-pipeline = { path = "./mobius-pipeline", develop = true }
accelerate = "^0.26.1"
alembic = "^1.12.1"
av = "==10.*"
bitsandbytes = "^0.42.0"
decord = "^0.6.0"
deepdiff = "^6.7.0"
diffusers = "^0.23.1"
fastapi = "^0.104.0"
<<<<<<< HEAD
faster-whisper = { git = "https://github.com/mobiusml/faster-whisper.git", tag = "v0.10.0_mobiusml" }
=======
faster-whisper = ">=0.10.0"
hf-transfer = "^0.1.6"
>>>>>>> 10c94aa3
onnxruntime = "1.16.1"
opencv-python = "^4.8.1.78"
portpicker = "^1.6.0"
pyannote-audio = "^3.1.1"
pydantic = ">=2.0"
pydantic-settings = "^2.1.0"
python-multipart = "^0.0.6"
pytest-timeout = "^2.2.0"
ray = {extras = ["serve"], version = ">=2.9"}
rapidfuzz = "^3.4.0"
scipy = "^1.11.3"
sqlalchemy = {extras = ["mypy"], version = "^2.0.23"}
transformers = ">=4.37.0"
torch = { url = "https://download.pytorch.org/whl/cu121/torch-2.1.2%2Bcu121-cp310-cp310-linux_x86_64.whl" }
torchaudio = {url = "https://download.pytorch.org/whl/cu121/torchaudio-2.1.2%2Bcu121-cp310-cp310-linux_x86_64.whl"}
torchvision = { url = "https://download.pytorch.org/whl/cu121/torchvision-0.16.2%2Bcu121-cp310-cp310-linux_x86_64.whl" }
vllm = "0.3.2"
yt-dlp = "^2023.10.13"


[tool.poetry.group.dev.dependencies]
ipykernel = "^6.25.2"
matplotlib = "^3.8.2"
mypy = "^1.6.1"
ruff = "^0.1.5"
psycopg2-binary = "^2.9.9"
pytest-dotenv = "^0.5.2"
pytest-env = "^1.1.3"
pytest-mock = "^3.12.0"
sqlalchemy-utils = "^0.41.1"

[build-system]
requires = ["poetry-core"]
build-backend = "poetry.core.masonry.api"

[tool.pytest.ini_options]
norecursedirs = "mobius-pipeline"
timeout = 600
env = [
    "TEST_MODE=True"
]

[tool.poetry.scripts]
aana = "aana.main:run"

[tool.ruff]
# Lint with `ruff check aana`, `ruff check --fix aana` 
# Format with `ruff format aana`
select = [
    "F", "B", "A", "DTZ", "TCH", "ICN", "SIM", "ASYNC",  # flake8+plugins
    "PERF", "S", "C90", "I",  # performance, security, complexity, imports
    "UP", "PTH", "TRY",  # pyupgrade, pathlib, tryceratops
    "D", "NPY", "RUF"  # pydocstyle, numpy, misc Ruff
]
ignore = ["D100", "D104", "D106"]  # require docstrings for modules and nested clases
fixable = ["ALL"]
unfixable = []
target-version = "py310"
line-length = 88

[tool.ruff.format]
quote-style = "double"

[tool.ruff.pydocstyle]
convention = "google"  # Accepts: "google", "numpy", or "pep257".<|MERGE_RESOLUTION|>--- conflicted
+++ resolved
@@ -19,12 +19,8 @@
 deepdiff = "^6.7.0"
 diffusers = "^0.23.1"
 fastapi = "^0.104.0"
-<<<<<<< HEAD
 faster-whisper = { git = "https://github.com/mobiusml/faster-whisper.git", tag = "v0.10.0_mobiusml" }
-=======
-faster-whisper = ">=0.10.0"
 hf-transfer = "^0.1.6"
->>>>>>> 10c94aa3
 onnxruntime = "1.16.1"
 opencv-python = "^4.8.1.78"
 portpicker = "^1.6.0"
