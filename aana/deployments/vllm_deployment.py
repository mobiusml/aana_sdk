import base64
import contextlib
from collections.abc import AsyncGenerator
from typing import Any

from pydantic import AliasChoices, BaseModel, ConfigDict, Field
from ray import serve
from vllm.engine.arg_utils import AsyncEngineArgs
from vllm.engine.async_llm_engine import AsyncLLMEngine
from vllm.inputs import TokensPrompt

from aana.core.models.base import merged_options
from aana.core.models.chat import ChatDialog, ChatMessage
from aana.core.models.custom_config import CustomConfig
from aana.core.models.image import Image
from aana.core.models.image_chat import ImageChatDialog
from aana.core.models.types import Dtype
from aana.deployments.base_deployment import BaseDeployment
from aana.deployments.base_text_generation_deployment import (
    ChatOutput,
    LLMBatchOutput,
    LLMOutput,
)
from aana.utils.gpu import get_gpu_memory

with contextlib.suppress(ImportError):
<<<<<<< HEAD
    from vllm.model_executor.utils import (
        set_random_seed,  # Ignore if we don't have GPU and only run on CPU with test cache
    )
from outlines.integrations.vllm import JSONLogitsProcessor, RegexLogitsProcessor
=======
    from vllm.model_executor.utils import set_random_seed
from vllm.entrypoints.chat_utils import (
    apply_hf_chat_template,
    apply_mistral_chat_template,
    parse_chat_messages,
)
>>>>>>> 1da203e5
from vllm.sampling_params import SamplingParams as VLLMSamplingParams
from vllm.transformers_utils.tokenizer import MistralTokenizer
from vllm.utils import random_uuid

from aana.core.models.base import pydantic_protected_fields
from aana.core.models.sampling import SamplingParams
from aana.exceptions.runtime import InferenceException, PromptTooLongException


class VLLMConfig(BaseModel):
    """The configuration of the vLLM deployment.

    Attributes:
        model_id (str): The model name.
        dtype (Dtype): The data type. Defaults to Dtype.AUTO.
        quantization (str | None): The quantization method. Defaults to None.
        gpu_memory_reserved (float): The GPU memory reserved for the model in MB.
        default_sampling_params (SamplingParams): The default sampling parameters.
            Defaults to SamplingParams(temperature=0, max_tokens=256).
        max_model_len (int | None): The maximum generated text length in tokens. Defaults to None.
        chat_template (str | None): The name of the chat template. If not provided, the chat template
            from the model will be used. Some models may not have a chat template.
            Defaults to None.
        enforce_eager (bool): Whether to enforce eager execution. Defaults to False.
        engine_args (CustomConfig): Extra engine arguments. Defaults to {}.
    """

    model_id: str = Field(validation_alias=AliasChoices("model_id", "model"))
    dtype: Dtype = Field(default=Dtype.AUTO)
    quantization: str | None = Field(default=None)
    gpu_memory_reserved: float
    default_sampling_params: SamplingParams = SamplingParams(
        temperature=0, max_tokens=256
    )
    max_model_len: int | None = Field(default=None)
    chat_template: str | None = Field(default=None)
    enforce_eager: bool = Field(default=False)
    engine_args: CustomConfig = {}

    model_config = ConfigDict(protected_namespaces=(*pydantic_protected_fields,))


@serve.deployment
class VLLMDeployment(BaseDeployment):
    """Deployment to serve large language models using vLLM."""

    async def apply_config(self, config: dict[str, Any]):
        """Apply the configuration.

        The method is called when the deployment is created or updated.

        It loads the model and creates the engine.

        The configuration should contain the following keys:
        - model_id: the model name
        - dtype: the data type (optional, default: "auto")
        - quantization: the quantization method (optional, default: None)
        - gpu_memory_reserved: the GPU memory reserved for the model in mb
        - default_sampling_params: the default sampling parameters.
        - max_model_len: the maximum generated text length in tokens (optional, default: None)
        - chat_template: the name of the chat template (optional, default: None)
        - enforce_eager: whether to enforce eager execution (optional, default: False)
        - engine_args: extra engine arguments (optional, default: {})

        Args:
            config (dict): the configuration of the deployment
        """
        config_obj = VLLMConfig(**config)
        self.model_id = config_obj.model_id
        total_gpu_memory_bytes = get_gpu_memory()
        total_gpu_memory_mb = total_gpu_memory_bytes / 1024**2
        self.gpu_memory_utilization = (
            config_obj.gpu_memory_reserved / total_gpu_memory_mb
        )
        self.default_sampling_params: SamplingParams = (
            config_obj.default_sampling_params
        )
        self.chat_template_name = config_obj.chat_template

        args = AsyncEngineArgs(
            model=config_obj.model_id,
            dtype=config_obj.dtype,
            quantization=config_obj.quantization,
            enforce_eager=config_obj.enforce_eager,
            gpu_memory_utilization=self.gpu_memory_utilization,
            max_model_len=config_obj.max_model_len,
            **config_obj.engine_args,
        )

        # TODO: check if the model is already loaded.
        # If it is and none of the model parameters changed, we don't need to reload the model.

        # create the engine
        self.engine = AsyncLLMEngine.from_engine_args(args)
        self.tokenizer = self.engine.engine.tokenizer.tokenizer
        self.model_config = await self.engine.get_model_config()

    def apply_chat_template(
        self, dialog: ChatDialog | ImageChatDialog
    ) -> tuple[str | list[int], dict | None]:
        """Apply the chat template to the dialog.

        Args:
            dialog (ChatDialog | ImageChatDialog): the dialog (optionally with images)

        Returns:
            tuple[str | list[int], dict | None]: the prompt and the multimodal data
        """

        def image_to_base64(image: Image) -> str:
            """Convert an image to a base64 string."""
            image_data = image.get_content()
            base64_encoded_image = base64.b64encode(image_data)
            base64_string = "data:image;base64," + base64_encoded_image.decode("utf-8")
            return base64_string

        def replace_image_type(messages: list[dict], images: list[Image]) -> list[dict]:
            """Replace the image type with image_url for compatibility with vLLM chat utils.

            vLLM chat utils (parse_chat_messages) only support image_url type for images.
            We need to replace the image type with image_url and provide the actual image content as base64 string.
            """
            i = 0
            for message in messages:
                for item in message["content"]:
                    if item["type"] == "image":
                        item["type"] = "image_url"
                        if i >= len(images):
                            raise ValueError(  # noqa: TRY003
                                "Number of images does not match the number of image items in the message."
                            )
                        item["image_url"] = {"url": image_to_base64(images[i])}
                        i += 1
            if i != len(images):
                raise ValueError(  # noqa: TRY003
                    "Number of images does not match the number of image items in the message."
                )
            return messages

        if isinstance(dialog, ImageChatDialog):
            messages, images = dialog.to_objects()
            messages = replace_image_type(messages, images)
        else:
            messages = dialog.model_dump()["messages"]
            images = None

        conversation, mm_data = parse_chat_messages(
            messages, self.model_config, self.tokenizer
        )

        if isinstance(self.tokenizer, MistralTokenizer):
            prompt = apply_mistral_chat_template(
                self.tokenizer,
                messages=messages,
                add_generation_prompt=True,
            )
        else:
            prompt = apply_hf_chat_template(
                self.tokenizer,
                conversation=conversation,
                chat_template=self.tokenizer.chat_template,
                add_generation_prompt=True,
                # tokenize=True
            )
        return prompt, mm_data

    async def generate_stream(
        self,
        prompt: str | list[int],
        sampling_params: SamplingParams | None = None,
        mm_data: dict | None = None,
    ) -> AsyncGenerator[LLMOutput, None]:
        """Generate completion for the given prompt and stream the results.

        Args:
            prompt (str | list[int]): the prompt or the tokenized prompt
            mm_data (dict | None): the multimodal data
            sampling_params (SamplingParams | None): the sampling parameters

        Yields:
            LLMOutput: the dictionary with the key "text" and the generated text as the value
        """
        if isinstance(prompt, str):
            prompt_token_ids = self.tokenizer.encode(prompt)
        else:
            prompt_token_ids = prompt

        if sampling_params is None:
            sampling_params = SamplingParams()
        sampling_params = merged_options(self.default_sampling_params, sampling_params)

        json_schema = sampling_params.json_schema
        regex_string = sampling_params.regex_string
        if json_schema is not None:
            logits_processors = [JSONLogitsProcessor(json_schema, self.engine.engine)]
        elif regex_string is not None:
            logits_processors = [RegexLogitsProcessor(regex_string, self.engine.engine)]
        else:
            logits_processors = []

        request_id = None

        if len(prompt_token_ids) > self.model_config.max_model_len:
            raise PromptTooLongException(
                prompt_len=len(prompt_token_ids),
                max_len=self.model_config.max_model_len,
            )

        try:
            # convert SamplingParams to VLLMSamplingParams
            sampling_params_vllm = VLLMSamplingParams(
<<<<<<< HEAD
                **sampling_params.model_dump(
                    exclude_unset=True, exclude=["json_schema", "regex_string"]
                ),
                logits_processors=logits_processors,
=======
                **sampling_params.model_dump(exclude_unset=True, exclude=["kwargs"]),
                **sampling_params.kwargs,
>>>>>>> 1da203e5
            )
            # start the request
            request_id = random_uuid()
            # set the random seed for reproducibility
            set_random_seed(42)
            if mm_data is not None:
                inputs = TokensPrompt(
                    prompt_token_ids=prompt_token_ids,
                    multi_modal_data=mm_data,
                )
            else:
                inputs = TokensPrompt(prompt_token_ids=prompt_token_ids)
            results_generator = self.engine.generate(
                sampling_params=sampling_params_vllm,
                request_id=request_id,
                inputs=inputs,
            )

            num_returned = 0
            async for request_output in results_generator:
                text_output = request_output.outputs[0].text[num_returned:]
                yield LLMOutput(text=text_output)
                num_returned += len(text_output)
        except GeneratorExit:
            # If the generator is cancelled, we need to cancel the request
            if request_id is not None:
                await self.engine.abort(request_id)
            raise
        except Exception as e:
            raise InferenceException(model_name=self.model_id) from e

    async def generate(
        self,
        prompt: str | list[int],
        sampling_params: SamplingParams | None = None,
        mm_data: dict | None = None,
    ) -> LLMOutput:
        """Generate completion for the given prompt.

        Args:
            prompt (str | list[int]): the prompt or the tokenized prompt
            mm_data (dict | None): the multimodal data
            sampling_params (SamplingParams | None): the sampling parameters

        Returns:
            LLMOutput: the dictionary with the key "text" and the generated text as the value
        """
        generated_text = ""
        async for chunk in self.generate_stream(
            prompt, sampling_params=sampling_params, mm_data=mm_data
        ):
            generated_text += chunk["text"]
        return LLMOutput(text=generated_text)

    async def generate_batch(
        self,
        prompts: list[str] | list[list[int]],
        sampling_params: SamplingParams | None = None,
        mm_data_list: list[dict] | None = None,
    ) -> LLMBatchOutput:
        """Generate completion for the batch of prompts.

        Args:
            prompts (List[str] | List[List[int]]): the list of prompts or the tokenized prompts
            mm_data_list (List[dict] | None): the list of multimodal data
            sampling_params (SamplingParams | None): the sampling parameters

        Returns:
            LLMBatchOutput: the dictionary with the key "texts"
                            and the list of generated texts as the value
        """
        texts = []
        for i, prompt in enumerate(prompts):
            if mm_data_list is not None:
                text = await self.generate(
                    prompt, sampling_params=sampling_params, mm_data=mm_data_list[i]
                )
            else:
                text = await self.generate(prompt, sampling_params=sampling_params)
            texts.append(text["text"])

        return LLMBatchOutput(texts=texts)

    async def chat(
        self,
        dialog: ChatDialog | ImageChatDialog,
        sampling_params: SamplingParams | None = None,
    ) -> ChatOutput:
        """Chat with the model.

        Args:
            dialog (ChatDialog | ImageChatDialog): the dialog (optionally with images)
            sampling_params (SamplingParams | None): the sampling parameters

        Returns:
            ChatOutput: the dictionary with the key "message"
                        and the response message with a role "assistant"
                        and the generated text as the content
        """
        prompt_ids, mm_data = self.apply_chat_template(dialog)
        response = await self.generate(
            prompt_ids, sampling_params=sampling_params, mm_data=mm_data
        )
        response_message = ChatMessage(content=response["text"], role="assistant")
        return ChatOutput(message=response_message)

    async def chat_stream(
        self,
        dialog: ChatDialog | ImageChatDialog,
        sampling_params: SamplingParams | None = None,
    ) -> AsyncGenerator[LLMOutput, None]:
        """Chat with the model and stream the responses.

        Args:
            dialog (ChatDialog | ImageChatDialog): the dialog (optionally with images)
            sampling_params (SamplingParams | None): the sampling parameters

        Yields:
            LLMOutput: the dictionary with the key "text" and the generated text as the value
        """
        prompt_ids, mm_data = self.apply_chat_template(dialog)
        async for chunk in self.generate_stream(
            prompt_ids, sampling_params=sampling_params, mm_data=mm_data
        ):
            yield chunk<|MERGE_RESOLUTION|>--- conflicted
+++ resolved
@@ -1,19 +1,29 @@
 import base64
-import contextlib
 from collections.abc import AsyncGenerator
 from typing import Any
 
+from outlines.integrations.vllm import JSONLogitsProcessor, RegexLogitsProcessor
 from pydantic import AliasChoices, BaseModel, ConfigDict, Field
 from ray import serve
 from vllm.engine.arg_utils import AsyncEngineArgs
 from vllm.engine.async_llm_engine import AsyncLLMEngine
+from vllm.entrypoints.chat_utils import (
+    apply_hf_chat_template,
+    apply_mistral_chat_template,
+    parse_chat_messages,
+)
 from vllm.inputs import TokensPrompt
-
-from aana.core.models.base import merged_options
+from vllm.model_executor.utils import set_random_seed
+from vllm.sampling_params import SamplingParams as VLLMSamplingParams
+from vllm.transformers_utils.tokenizer import MistralTokenizer
+from vllm.utils import random_uuid
+
+from aana.core.models.base import merged_options, pydantic_protected_fields
 from aana.core.models.chat import ChatDialog, ChatMessage
 from aana.core.models.custom_config import CustomConfig
 from aana.core.models.image import Image
 from aana.core.models.image_chat import ImageChatDialog
+from aana.core.models.sampling import SamplingParams
 from aana.core.models.types import Dtype
 from aana.deployments.base_deployment import BaseDeployment
 from aana.deployments.base_text_generation_deployment import (
@@ -21,29 +31,8 @@
     LLMBatchOutput,
     LLMOutput,
 )
+from aana.exceptions.runtime import InferenceException, PromptTooLongException
 from aana.utils.gpu import get_gpu_memory
-
-with contextlib.suppress(ImportError):
-<<<<<<< HEAD
-    from vllm.model_executor.utils import (
-        set_random_seed,  # Ignore if we don't have GPU and only run on CPU with test cache
-    )
-from outlines.integrations.vllm import JSONLogitsProcessor, RegexLogitsProcessor
-=======
-    from vllm.model_executor.utils import set_random_seed
-from vllm.entrypoints.chat_utils import (
-    apply_hf_chat_template,
-    apply_mistral_chat_template,
-    parse_chat_messages,
-)
->>>>>>> 1da203e5
-from vllm.sampling_params import SamplingParams as VLLMSamplingParams
-from vllm.transformers_utils.tokenizer import MistralTokenizer
-from vllm.utils import random_uuid
-
-from aana.core.models.base import pydantic_protected_fields
-from aana.core.models.sampling import SamplingParams
-from aana.exceptions.runtime import InferenceException, PromptTooLongException
 
 
 class VLLMConfig(BaseModel):
@@ -203,7 +192,7 @@
             )
         return prompt, mm_data
 
-    async def generate_stream(
+    async def generate_stream(  # noqa: C901
         self,
         prompt: str | list[int],
         sampling_params: SamplingParams | None = None,
@@ -248,15 +237,12 @@
         try:
             # convert SamplingParams to VLLMSamplingParams
             sampling_params_vllm = VLLMSamplingParams(
-<<<<<<< HEAD
                 **sampling_params.model_dump(
-                    exclude_unset=True, exclude=["json_schema", "regex_string"]
+                    exclude_unset=True,
+                    exclude=["kwargs", "json_schema", "regex_string"],
                 ),
+                **sampling_params.kwargs,
                 logits_processors=logits_processors,
-=======
-                **sampling_params.model_dump(exclude_unset=True, exclude=["kwargs"]),
-                **sampling_params.kwargs,
->>>>>>> 1da203e5
             )
             # start the request
             request_id = random_uuid()
