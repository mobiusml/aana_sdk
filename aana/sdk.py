import importlib
import sys
import time
import traceback
from pathlib import Path

import ray
import yaml
from ray import serve
from ray.serve.config import HTTPOptions
from ray.serve.deployment import Application, Deployment

from aana.api.api_generation import Endpoint
from aana.api.event_handlers.event_handler import EventHandler
from aana.api.request_handler import RequestHandler
from aana.configs.settings import settings as aana_settings
from aana.storage.op import run_alembic_migrations
from aana.utils.core import import_from_path


class AanaSDK:
    """Aana SDK to deploy and manage Aana deployments and endpoints."""

    def __init__(self, name: str = "app"):
        """Aana SDK to deploy and manage Aana deployments and endpoints.

        Args:
            name (str, optional): The name of the application. Defaults to "app".
        """
        self.name = name
        self.endpoints: dict[str, Endpoint] = {}
        self.deployments: dict[str, Deployment] = {}

<<<<<<< HEAD
=======
        run_alembic_migrations(aana_settings)

        if aana_settings.task_queue.enabled:
            self.add_task_queue(deploy=False)

>>>>>>> d4cf42db
    def connect(
        self,
        port: int = 8000,
        host: str = "127.0.0.1",
        address: str = "auto",
        show_logs: bool = False,
        num_cpus: int | None = None,
        num_gpus: int | None = None,
    ):
        """Connect to a Ray cluster or start a new Ray cluster and Ray Serve.

        Args:
            port (int, optional): The port to run the Aana server on. Defaults to 8000.
            host (str, optional): The host to run the Aana server on. Defaults to "127.0.0.1".
            address (str, optional): The address of the Ray cluster. Defaults to "auto".
            show_logs (bool, optional): If True, the logs will be shown, otherwise
                they will be hidden but can be accessed in the Ray dashboard. Defaults to False.
            num_cpus (int, optional): Number of CPUs the user wishes to assign to each
                raylet. By default, this is set based on virtual cores.
            num_gpus (int, optional): Number of GPUs the user wishes to assign to each
                raylet. By default, this is set based on detected GPUs.
        """
        self.port = port
        self.host = host

        try:
            # Try to connect to an existing Ray cluster
            ray.init(
                address=address,
                ignore_reinit_error=True,
                log_to_driver=show_logs,
            )
        except ConnectionError:
            # If connection fails, start a new Ray cluster and serve instance
            ray.init(
                ignore_reinit_error=True,
                log_to_driver=show_logs,
                num_cpus=num_cpus,
                num_gpus=num_gpus,
            )

        serve_status = serve.status()
        if serve_status.proxies == {}:  # If serve is not running yet
            # TODO: check if the port is already in use if serve is not running yet or
            # check if the port is the same as an existing serve instance if serve is running
            serve.start(http_options=HTTPOptions(port=self.port, host=self.host))

    def migrate(self):
        """Run Alembic migrations."""
        run_alembic_migrations(aana_settings)

    def show_status(self, app_name: str):
        """Show the status of the application.

        Args:
            app_name (str): The name of the application.
        """

        def print_header(title):
            print(f"\n{'=' * 55}\n{title}\n{'=' * 55}")

        def print_status(deployment, status):
            print(f"{deployment:<30} Status: {status}")

        status = serve.status()
        app_status = status.applications[app_name]

        print_header(f"Application {app_name}")
        print_status(app_name, app_status.status.value)

        for deployment_name, deployment_status in app_status.deployments.items():
            print_header(f"Deployment {deployment_name}")
            print_status("Status", deployment_status.status.value)
            print(f"\n{deployment_status.message}\n")

    def add_task_queue(self, blocking: bool = False, deploy: bool = False):
        """Add a task queue deployment.

        Args:
            blocking (bool, optional): If True, the function will block until deployment is complete. Defaults to False.
            deploy (bool, optional): If True, the deployment will be deployed immediately,
                    otherwise it will be registered and can be deployed later when deploy() is called. Defaults to False.
        """
        from aana.deployments.task_queue_deployment import (
            TaskQueueConfig,
            TaskQueueDeployment,
        )

        task_queue_deployment = TaskQueueDeployment.options(
            num_replicas=1,
            user_config=TaskQueueConfig(
                app_name=self.name,
            ).model_dump(mode="json"),
        )
        self.register_deployment(
            "task_queue_deployment",
            task_queue_deployment,
            deploy=deploy,
            blocking=blocking,
        )

    def register_deployment(
        self,
        name: str,
        instance: Deployment,
        blocking: bool = False,
        deploy: bool = False,
    ):
        """Register a deployment.

        Args:
            name (str): The name of the deployment.
            instance (Deployment): The instance of the deployment to be registered.
            blocking (bool, optional): If True, the function will block until deployment is complete. Defaults to False.
            deploy (bool, optional): If True, the deployment will be deployed immediately,
                    otherwise it will be registered and can be deployed later when deploy() is called. Defaults to False.
        """
        if deploy:
            try:
                serve.run(
                    instance.bind(),
                    name=name,
                    route_prefix=f"/{name}",
                    blocking=blocking,
                )
            except RuntimeError:
                self.show_status(name)
        else:
            self.deployments[name] = instance

    def get_deployment_app(self, name: str) -> Application:
        """Get the application instance for the deployment.

        Args:
            name (str): The name of the deployment.

        Returns:
            Application: The application instance for the deployment.

        Raises:
            KeyError: If the deployment is not found.
        """
        if name in self.deployments:
            return self.deployments[name].options(route_prefix=f"/{name}").bind()
        else:
            raise KeyError(f"Deployment {name} not found.")  # noqa: TRY003

    def unregister_deployment(self, name: str):
        """Unregister a deployment.

        Args:
            name (str): The name of the deployment to be unregistered.
        """
        if name in self.deployments:
            del self.deployments[name]
        serve.delete(name)

    def get_main_app(self) -> Application:
        """Get the main application instance.

        Returns:
            Application: The main application instance.
        """
        return RequestHandler.options(num_replicas=aana_settings.num_workers).bind(
            endpoints=self.endpoints.values()
        )

    def register_endpoint(
        self,
        name: str,
        path: str,
        summary: str,
        endpoint_cls: type[Endpoint],
        event_handlers: list[EventHandler] | None = None,
    ):
        """Register an endpoint.

        Args:
            name (str): The name of the endpoint.
            path (str): The path of the endpoint.
            summary (str): The summary of the endpoint.
            endpoint_cls (Type[Endpoint]): The class of the endpoint.
            event_handlers (list[EventHandler], optional): The event handlers to register for the endpoint.
        """
        endpoint = endpoint_cls(
            name=name,
            path=path,
            summary=summary,
            event_handlers=event_handlers,
        )
        self.endpoints[name] = endpoint

    def unregister_endpoint(self, name: str):
        """Unregister an endpoint.

        Args:
            name (str): The name of the endpoint to be unregistered.
        """
        if name in self.endpoints:
            del self.endpoints[name]

    def deploy(self, blocking: bool = False):
        """Deploy the application with the registered endpoints and deployments.

        Args:
            blocking (bool, optional): If True, the function will block until interrupted. Defaults to False.
        """
        for deployment_name in self.deployments:
            try:
                serve.run(
                    self.get_deployment_app(deployment_name),
                    name=deployment_name,
                    route_prefix=f"/{deployment_name}",
                    blocking=False,
                )
            except RuntimeError:  # noqa: PERF203
                self.show_status(deployment_name)

        try:
            serve.run(
                self.get_main_app(),
                name=self.name,
                route_prefix="/",
                blocking=False,  # blocking manually after to display the message "Deployed successfully."
            )
            print("Deployed successfully.")
            while blocking:
                time.sleep(10)
        except KeyboardInterrupt:
            print("Got KeyboardInterrupt, shutting down...")
            serve.shutdown()
            sys.exit()
        except RuntimeError:
            self.show_status("RequestHandler")
        except Exception:
            traceback.print_exc()
            print(
                "Received unexpected error, see console logs for more details. Shutting "
                "down..."
            )

    def shutdown(self):
        """Shutdown the Aana server."""
        serve.shutdown()
        ray.shutdown()

    def build(
        self,
        import_path: str,
        host: str = "0.0.0.0",  # noqa: S104
        port: int = 8000,
        app_config_name: str = "app_config",
        config_name: str = "config",
    ):
        """Build the application configuration file.

        Two files will be created: app_config (.py) and config (.yaml).s

        Args:
            import_path (str): The import path of the application.
            host (str): The host to run the application on. Defaults to "0.0.0.0".
            port (int): The port to run the application on. Defaults to 8000.
            app_config_name (str): The name of the application config file. Defaults to "app_config".
            config_name (str): The name of the config file. Defaults to "config".
        """
        # Split the import path into module and variable.
        # For example, aana.projects.whisper.app:aana_app will be split into
        # module "aana.projects.whisper.app" and variable "aana_app".
        app_module, app_var = import_path.split(":")

        # Use location of the app module as the output directory
        output_dir = Path(importlib.util.find_spec(app_module).origin).parent

        # Import AanaSDK app from the given import path
        aana_app = import_from_path(import_path)
        if not isinstance(aana_app, AanaSDK):
            raise TypeError(  # noqa: TRY003
                f"Error: {import_path} is not an AanaSDK instance, got {type(aana_app)}"
            )

        # Generate the app config file
        # Example:
        #    from aana.projects.whisper.app import aana_app
        #    asr_deployment = aana_app.get_deployment_app("asr_deployment")
        #    vad_deployment = aana_app.get_deployment_app("vad_deployment")
        #    whisper_app = aana_app.get_main_app()
        app_config = ""
        app_config += f"from {app_module} import {app_var}\n\n"
        for deployment_name in aana_app.deployments:
            app_config += f"{deployment_name} = {app_var}.get_deployment_app('{deployment_name}')\n"
        app_config += f"{aana_app.name} = {app_var}.get_main_app()\n"

        # Output path for the app config file
        app_config_path = output_dir / f"{app_config_name}.py"
        # Import path for the app config file, for example aana.projects.whisper.app_config
        app_config_import_path = f"{app_module.rsplit('.', 1)[0]}.{app_config_name}"

        # Write the app config file
        with app_config_path.open("w") as f:
            f.write(app_config)

        # Build "serve build" command to generate config.yaml
        # For example,
        # serve build aana.projects.whisper.app_config:vad_deployment
        #             aana.projects.whisper.app_config:asr_deployment
        #             aana.projects.whisper.app_config:whisper_app
        #             -o /workspaces/aana_sdk/aana/projects/whisper/config.yaml
        config_path = output_dir / f"{config_name}.yaml"
        serve_options = []
        for deployment_name in aana_app.deployments:
            serve_options.append(f"{app_config_import_path}:{deployment_name}")  # noqa: PERF401
        serve_options += [
            f"{app_config_import_path}:{aana_app.name}",
            "--output-path",
            str(config_path),
            "--app-dir",
            output_dir,
        ]

        # Execute "serve build" with click CliRuuner
        from click.testing import CliRunner
        from ray.serve.scripts import ServeDeploySchemaDumper, build

        result = CliRunner().invoke(build, serve_options)
        if result.exception:
            raise result.exception

        # Update the config file with the host and port and rename apps
        with config_path.open() as f:
            config = yaml.load(f, Loader=yaml.FullLoader)  # noqa: S506

        config["http_options"] = {"host": host, "port": port}

        for app in config["applications"]:
            app["name"] = app["import_path"].split(":")[-1]

        with config_path.open("w") as f:
            yaml.dump(
                config,
                f,
                Dumper=ServeDeploySchemaDumper,
                default_flow_style=False,
                sort_keys=False,
            )

        print(f"App config successfully saved to {app_config_path}")
        print(f"Config successfully saved to {config_path}")<|MERGE_RESOLUTION|>--- conflicted
+++ resolved
@@ -31,14 +31,9 @@
         self.endpoints: dict[str, Endpoint] = {}
         self.deployments: dict[str, Deployment] = {}
 
-<<<<<<< HEAD
-=======
-        run_alembic_migrations(aana_settings)
-
         if aana_settings.task_queue.enabled:
             self.add_task_queue(deploy=False)
 
->>>>>>> d4cf42db
     def connect(
         self,
         port: int = 8000,
