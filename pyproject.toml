[tool.poetry]
name = "aana"
version = "0.2.2.2"
description = "Multimodal SDK"
authors = ["Mobius Labs GmbH <dev@mobiuslabs.com>"]
homepage = "https://www.mobiuslabs.com"
repository = "https://github.com/mobiusml/aana_sdk"
documentation = "https://mobiusml.github.io/aana_sdk"
license = "Apache-2.0"
readme = "README.md"
keywords = ["multimodal", "ray", "serving", "video", "images", "audio", "llm", "vlm", "asr"]
classifiers=[
    "Intended Audience :: Developers",
    "Intended Audience :: Science/Research",
    "Operating System :: OS Independent",
    "Programming Language :: Python :: 3.10",
    "Programming Language :: Python :: 3.11",
    "Programming Language :: Python :: 3.12",
    "Topic :: Scientific/Engineering :: Artificial Intelligence",
]

[tool.poetry.dependencies]
# Apart from python (1st) and other internal deps (2nd), please
# keep this list alphabetized!
python = ">=3.10,<4.0"
accelerate = "^0.34.2"
alembic = "^1.12.1"
av = "==11.*"
bitblas = "^0.0.1.dev15"
bitsandbytes = "^0.42.0"
decord = "^0.6.0"
fastapi = ">=0.111.0"
faster-whisper = ">=1.0.1"
hf-transfer = "^0.1.6"
hqq = "^0.2.2"
numpy = ">=1.17,<2"
opencv-python-headless = "^4.8.1.78"
orjson = "^3.10.3"
portpicker = "^1.6.0"
pyannote-audio = "^3.1.1"
pydantic = ">=2.0"
pydantic-settings = "^2.1.0"
python-multipart = "^0.0.9"
psycopg = {extras = ["binary"], version = "^3.2.1"}
qdrant-haystack = "^3.2.1"
ray = {extras = ["serve"], version = ">=2.20"}
rapidfuzz = "^3.4.0"
scipy = "^1.11.3"
sentence-transformers = ">=2.6.1"
sqlalchemy = {extras = ["mypy"], version = "^2.0.23"}
<<<<<<< HEAD
torch = "^2.4.0"
torchvision = "^0.19.0"
torchaudio = "^2.4.0"
transformers = ">=4.44.2"
vllm = ">=0.5.0.post1"
=======
transformers = ">=4.44.2"
torch = ">=2.0.0"
torchaudio = ">=2.0.0"
torchvision = ">=0.15.0"
vllm = ">=0.6.1.post2"
>>>>>>> 1da203e5
yt-dlp = ">=2024.08.06"

[tool.poetry.group.dev.dependencies]
ipykernel = "^6.25.2"
matplotlib = "^3.8.2"
mypy = "^1.6.1"
ruff = "^0.1.5"
portpicker = "^1.6.0"
pytest-asyncio = "^0.23.6"
pytest-dotenv = "^0.5.2"
pytest-env = "^1.1.3"
pytest-mock = "^3.12.0"
pytest-postgresql = "^6.0.0"
pytest-timeout = "^2.2.0"
sqlalchemy-utils = "^0.41.1"

[tool.poetry.group.docs.dependencies]
mkdocs-material = "^9.5.29"
mkdocstrings = {extras = ["python"], version = "^0.25.1"}
mkdocs = "^1.6.0"

[build-system]
requires = ["poetry-core"]
build-backend = "poetry.core.masonry.api"

[tool.pytest.ini_options]
norecursedirs = "mobius-pipeline"
timeout = 600
env = [
    "TEST_MODE=True"
]
filterwarnings = [
    # Filter out some annoying warnings that clutter test output
    "ignore:pkg_resources",
    "ignore::UserWarning",
]

[tool.poetry.scripts]
aana = "aana.cli:cli"

[tool.ruff]
# Lint with `ruff check aana`, `ruff check --fix aana` 
# Format with `ruff format aana`
select = [
    "F", "B", "A", "DTZ", "TCH", "ICN", "SIM", "ASYNC",  # flake8+plugins
    "PERF", "S", "C90", "I",  # performance, security, complexity, imports
    "UP", "PTH", "TRY",  # pyupgrade, pathlib, tryceratops
    "D", "NPY", "RUF"  # pydocstyle, numpy, misc Ruff
]
ignore = ["D100", "D104", "D106"]  # require docstrings for modules and nested clases
fixable = ["ALL"]
unfixable = []
target-version = "py310"
line-length = 88

[tool.ruff.format]
quote-style = "double"

[tool.ruff.pydocstyle]
convention = "google"  # Accepts: "google", "numpy", or "pep257".<|MERGE_RESOLUTION|>--- conflicted
+++ resolved
@@ -48,19 +48,11 @@
 scipy = "^1.11.3"
 sentence-transformers = ">=2.6.1"
 sqlalchemy = {extras = ["mypy"], version = "^2.0.23"}
-<<<<<<< HEAD
+transformers = ">=4.44.2"
 torch = "^2.4.0"
 torchvision = "^0.19.0"
 torchaudio = "^2.4.0"
-transformers = ">=4.44.2"
-vllm = ">=0.5.0.post1"
-=======
-transformers = ">=4.44.2"
-torch = ">=2.0.0"
-torchaudio = ">=2.0.0"
-torchvision = ">=0.15.0"
 vllm = ">=0.6.1.post2"
->>>>>>> 1da203e5
 yt-dlp = ">=2024.08.06"
 
 [tool.poetry.group.dev.dependencies]
