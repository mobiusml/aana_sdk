# ruff: noqa: A002
from pathlib import Path
from urllib.parse import urlparse

from sqlalchemy.orm import Session

from aana.models.core.video import Video
from aana.models.db import (
    CaptionEntity,
    MediaEntity,
    MediaType,
    TranscriptEntity,
    VideoEntity,
)
from aana.models.pydantic.asr_output import (
    AsrSegment,
    AsrSegments,
    AsrTranscription,
    AsrTranscriptionInfo,
)
from aana.models.pydantic.captions import CaptionsList
from aana.models.pydantic.media_id import MediaId
from aana.models.pydantic.video_metadata import VideoMetadata
from aana.repository.datastore.caption_repo import CaptionRepository
from aana.repository.datastore.engine import engine
from aana.repository.datastore.media_repo import MediaRepository
from aana.repository.datastore.transcript_repo import TranscriptRepository
from aana.repository.datastore.video_repo import VideoRepository


# Just using raw utility functions like this isn't a permanent solution, but
# it's good enough for now to validate what we're working on.
def save_video_batch(
    videos: list[Video],
    durations: list[float],
    # , video_params: list[VideoParams]
) -> dict:
    """Saves a batch of videos to datastore."""
    media_entities = []
    video_entities = []
    for video_object, duration in zip(videos, durations, strict=True):
        if video_object.url is not None:
            orig_url = video_object.url
            parsed_url = urlparse(orig_url)
            orig_filename = Path(parsed_url.path).name
        elif video_object.path is not None:
            parsed_path = Path(video_object.path)
            orig_filename = parsed_path.name
            orig_url = None
        else:
            orig_url = None
            orig_filename = None
        media_entity = MediaEntity(
            id=video_object.media_id,
            media_type=MediaType.VIDEO,
        )
        video_entity = VideoEntity(
            media=media_entity,
            duration=duration,
            orig_filename=orig_filename,
            orig_url=orig_url,
        )
        media_entities.append(media_entity)
        video_entities.append(video_entity)
    with Session(engine) as session:
        m_repo = MediaRepository(session)
        v_repo = VideoRepository(session)
        media_entities = m_repo.create_multiple(media_entities)
        for media, video_entity in zip(media_entities, video_entities, strict=True):
            video_entity.media_id = media.id
        video_entities = v_repo.create_multiple(video_entities)
        return {
            "media_ids": [m.id for m in media_entities],  # type: ignore
            "video_ids": [v.id for v in video_entities],  # type: ignore
        }


<<<<<<< HEAD
def save_video(video: Video, duration: float) -> dict:
    """Saves a batch of videos to datastore.
=======
def save_video(
    video: Video,
) -> dict:
    """Saves a video to datastore.
>>>>>>> f398521f

    Args:
        video (Video): The video object.
        duration (float): the duration of the video object

    Returns:
        dict: The dictionary with video and media IDs.
    """
    if video.url is not None:
        orig_url = video.url
        parsed_url = urlparse(orig_url)
        orig_filename = Path(parsed_url.path).name
    elif video.path is not None:
        parsed_path = Path(video.path)
        orig_filename = parsed_path.name
        orig_url = None
    else:
        orig_url = None
        orig_filename = None
    media_entity = MediaEntity(id=video.media_id, media_type=MediaType.VIDEO)
    video_entity = VideoEntity(
        media_id=video.media_id,
        orig_filename=orig_filename,
        orig_url=orig_url,
        title=video.title,
        duration=duration,
        description=video.description,
    )
    media_entity.video = video_entity
    with Session(engine) as session:
        media_repo = MediaRepository(session)
        _ = media_repo.create(media_entity)
        video_repo = VideoRepository(session)
        video_entity.media_id = media_entity.id
        _ = video_repo.create(video_entity)
        media_entity.video_id = video_entity.id
        return {
            "media_id": media_entity.id,  # type: ignore
            "video_id": video_entity.id,
        }


def delete_media(media_id: MediaId) -> dict:
    """Deletes a media file from the database.

    Args:
        media_id (MediaId): The media ID.

    Returns:
        dict: The dictionary with the ID of the deleted entity.
    """
    with Session(engine) as session:
        media_repo = MediaRepository(session)
        media_entity = media_repo.delete(media_id, check=True)
    return {
        "media_id": media_entity.id,
        "video_id": media_entity.video_id,
    }


def save_video_captions(
    model_name: str,
    media_id: MediaId,
    captions: CaptionsList,
    timestamps: list[float],
    frame_ids: list[int],
) -> dict:
    """Save captions.

    Args:
        model_name (str): The name of the model used to generate the captions.
        media_id (MediaId): the media ID of the video.
        captions (CaptionsList): The captions.
        timestamps (list[float]): The timestamps.
        frame_ids (list[int]): The frame IDs.

    Returns:
        dict: The dictionary with the IDs of the saved entities.
    """
    with Session(engine) as session:
        video_repo = VideoRepository(session)

        # if not MediaRepository(session).check_media_exists(video.media_id):
        #     result = save_video(video, duration)
        #     video_id = result["video_id"]
        # else:
        video_entity = video_repo.get_by_media_id(media_id)
        video_id = video_entity.id
        entities = [
            CaptionEntity.from_caption_output(
                model_name, media_id, video_id, frame_id, timestamp, caption
            )
            for caption, timestamp, frame_id in zip(
                captions, timestamps, frame_ids, strict=True
            )
        ]
        repo = CaptionRepository(session)
        results = repo.create_multiple(entities)
        return {
            "caption_ids": [c.id for c in results]  # type: ignore
        }


def save_video_transcription(
    model_name: str,
    media_id: MediaId,
    transcription_info: AsrTranscriptionInfo,
    transcription: AsrTranscription,
    segments: AsrSegments,
) -> dict:
    """Save transcripts.

    Args:
        model_name (str): The name of the model used to generate the transcript.
        media_id (MediaId): The database id of the video
        transcription_info (AsrTranscriptionInfo): The ASR transcription info.
        transcription (AsrTranscription): The ASR transcription.
        segments (AsrSegments): The ASR segments.

    Returns:
        dict: The dictionary with the IDs of the saved entities.
    """
    with Session(engine) as session:
        video_repo = VideoRepository(session)
        video_entity = video_repo.get_by_media_id(media_id)
        video_id = video_entity.id

        entities = [
            TranscriptEntity.from_asr_output(
                model_name=model_name,
                media_id=media_id,
                video_id=video_id,
                transcription=transcription,
                segments=segments,
                info=transcription_info,
            )
        ]

        repo = TranscriptRepository(session)
        entities = repo.create_multiple(entities)
        transcription_id = entities[0].id

        return {
            "transcription_id": transcription_id,
        }


def load_video_transcription(
    model_name: str,
    media_id: MediaId,
) -> dict:
    """Load transcript from database.

    Args:
        model_name (str): The name of the model used to generate the transcript.
        media_id (MediaId): The media ID.

    Returns:
        dict: The dictionary with the transcription, segments, and info.
    """
    with Session(engine) as session:
        repo = TranscriptRepository(session)
        entity: TranscriptEntity = repo.get_transcript(model_name, media_id)
        transcription = AsrTranscription(text=entity.transcript)
        segments = [AsrSegment(**s) for s in entity.segments]
        info = AsrTranscriptionInfo(
            language=entity.language,
            language_confidence=entity.language_confidence,
        )
        return {
            "transcription": transcription,
            "segments": segments,
            "transcription_info": info,
        }


def load_video_captions(
    model_name: str,
    media_id: MediaId,
) -> dict:
    """Load captions from database.

    Args:
        model_name (str): The name of the model used to generate the captions.
        media_id (MediaId): The media ID.

    Returns:
        dict: The dictionary with the captions, timestamps, and frame IDs.
    """
    with Session(engine) as session:
        repo = CaptionRepository(session)
        entities = repo.get_captions(model_name, media_id)
        captions = [c.caption for c in entities]
        timestamps = [c.timestamp for c in entities]
        frame_ids = [c.frame_id for c in entities]
        return {
            "captions": captions,
            "timestamps": timestamps,
            "frame_ids": frame_ids,
        }


def load_video_metadata(
    media_id: MediaId,
) -> VideoMetadata:
    """Load video metadata from database.

    Args:
        media_id (MediaId): The media ID.

    Returns:
        VideoMetadata: The video metadata.
    """
    with Session(engine) as session:
        video_entity = VideoRepository(session).get_by_media_id(media_id)
        return VideoMetadata(
            title=video_entity.title,
            description=video_entity.description,
        )<|MERGE_RESOLUTION|>--- conflicted
+++ resolved
@@ -75,15 +75,8 @@
         }
 
 
-<<<<<<< HEAD
 def save_video(video: Video, duration: float) -> dict:
-    """Saves a batch of videos to datastore.
-=======
-def save_video(
-    video: Video,
-) -> dict:
     """Saves a video to datastore.
->>>>>>> f398521f
 
     Args:
         video (Video): The video object.
