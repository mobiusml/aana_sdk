import inspect
from collections.abc import AsyncGenerator, Callable
from dataclasses import dataclass
from inspect import isasyncgenfunction
from typing import Annotated, Any, get_origin

from fastapi import FastAPI, File, Form, Query, UploadFile
from fastapi.responses import StreamingResponse
from pydantic import ConfigDict, Field, ValidationError, create_model
from pydantic.main import BaseModel
from sqlalchemy.orm import Session

from aana.api.event_handlers.event_handler import EventHandler
from aana.api.event_handlers.event_manager import EventManager
from aana.api.exception_handler import custom_exception_handler
from aana.api.responses import AanaJSONResponse
from aana.configs.settings import settings as aana_settings
from aana.core.models.exception import ExceptionResponseModel
from aana.exceptions.runtime import (
    MultipleFileUploadNotAllowed,
)
from aana.storage.services.task import create_task
from aana.storage.session import get_session


def get_default_values(func):
    """Get the default values for the function arguments."""
    signature = inspect.signature(func)
    return {
        k: v.default
        for k, v in signature.parameters.items()
        if v.default is not inspect.Parameter.empty
    }


@dataclass
class FileUploadField:
    """Class used to represent a file upload field.

    Attributes:
        name (str): Name of the field.
        description (str): Description of the field.
    """

    name: str
    description: str


@dataclass
class Endpoint:
    """Class used to represent an endpoint.

    Attributes:
        name (str): Name of the endpoint.
        path (str): Path of the endpoint (e.g. "/video/transcribe").
        summary (str): Description of the endpoint that will be shown in the API documentation.
        event_handlers (list[EventHandler] | None): The list of event handlers to register for the endpoint.
    """

    name: str
    path: str
    summary: str
    initialized: bool = False
    event_handlers: list[EventHandler] | None = None
    session: Session | None = None

    async def initialize(self):
        """Initialize the endpoint.

        Redefine this method to add initialization logic for the endpoint (e.g. create a handle to the deployment).
        Call super().initialize() to ensure the endpoint is initialized.

        Example:
            ```python
            async def initialize(self):
                await super().initialize()
                self.asr_handle = await AanaDeploymentHandle.create("whisper_deployment")
            ```
        """
        self.session = get_session()
        self.initialized = True

    async def run(self, *args, **kwargs):
        """The main method of the endpoint that is called when the endpoint receives a request.

        Redefine this method to implement the logic of the endpoint.

        Example:
            ```python
            async def run(self, video: VideoInput) -> WhisperOutput:
                video_obj: Video = await run_remote(download_video)(video_input=video)
                transcription = await self.asr_handle.transcribe(audio=audio)
                return transcription
            ```
        """
        raise NotImplementedError

    def register(
        self, app: FastAPI, custom_schemas: dict[str, dict], event_manager: EventManager
    ):
        """Register the endpoint in the FastAPI application.

        Args:
            app (FastAPI): FastAPI application.
            custom_schemas (dict[str, dict]): Dictionary containing custom schemas.
            event_manager (EventManager): Event manager for the application.
        """
        RequestModel = self.get_request_model()
        ResponseModel = self.get_response_model()

        file_upload_field = self.__get_file_upload_field()
        if self.event_handlers:
            for handler in self.event_handlers:
                event_manager.register_handler_for_events(handler, [self.path])

        route_func = self.__create_endpoint_func(
            RequestModel=RequestModel,
            file_upload_field=file_upload_field,
            event_manager=event_manager,
        )

        app.post(
            self.path,
            name=self.name,
            summary=self.summary,
            operation_id=self.name,
            response_model=ResponseModel,
            responses={
                400: {"model": ExceptionResponseModel},
            },
        )(route_func)
        custom_schemas[self.name] = RequestModel.model_json_schema()

    def __generate_model_name(self, suffix: str) -> str:
        """Generate a Pydantic model name based on a given suffix.

        Args:
            suffix (str): Suffix for the model name (e.g. "Request", "Response").

        Returns:
            str: Generated model name.
        """
        return self.__class__.__name__ + suffix

    def __arg_to_field(self, arg_name: str, arg_type: Any) -> tuple[Any, Any]:
        """Convert an argument to a Pydantic field.

        Args:
            arg_name (str): Name of the argument.
            arg_type (Any): Type of the argument.

        Returns:
            Tuple[Any, Any]: Tuple containing the Pydantic model and the Pydantic field.
        """
        # if data model is None or Any, set it to Any
        if arg_type is None or arg_type == Any:
            return (Any, Field(None))

        if get_origin(arg_type) is Annotated:
            default = get_default_values(self.run).get(arg_name)
            if default is not None:
                return (arg_type, default)
            else:
                return (arg_type, ...)

        # try to instantiate the data model
        # to see if any of the fields are required
        try:
            data_model_instance = arg_type()
        except TypeError as e:
            raise ValueError(  # noqa: TRY003
                f"Invalid type for argument {arg_name}: {arg_type}. "
                "Consider using Annotated[..., Field(...)] or Pydantic models."
            ) from e
        except ValidationError:
            # if we can't instantiate the data model
            # it means that it has required fields
            return (arg_type, ...)
        else:
            return (arg_type, data_model_instance)

    def __get_input_fields(self) -> dict[str, tuple[Any, Any]]:
        """Generate fields for the request Pydantic model based on the function annotations.

        Returns:
            dict[str, tuple[Any, Field]]: Dictionary of fields for the request Pydantic model.
        """
        fields = {}
        for arg_name, arg_type in self.run.__annotations__.items():
            if arg_name == "return":
                continue
            fields[arg_name] = self.__arg_to_field(arg_name, arg_type)
        return fields

    def get_request_model(self) -> type[BaseModel]:
        """Generate the request Pydantic model for the endpoint.

        Returns:
            type[BaseModel]: Request Pydantic model.
        """
        model_name = self.__generate_model_name("Request")
        input_fields = self.__get_input_fields()
        return create_model(model_name, **input_fields)

    def __get_output_fields(self) -> dict[str, tuple[Any, Any]]:
        """Generate fields for the response Pydantic model based on the function annotations.

        Returns:
            dict[str, tuple[Any, Any]]: Dictionary of fields for the response Pydantic model.
        """
        try:
            if self.is_streaming_response():
                return_type = self.run.__annotations__["return"].__args__[0]
            else:
                return_type = self.run.__annotations__["return"]
        except (AttributeError, KeyError) as e:
            raise ValueError("Endpoint function must have a return annotation.") from e  # noqa: TRY003
        fields = {}
        for arg_name, arg_type in return_type.__annotations__.items():
<<<<<<< HEAD
            fields[arg_name] = (arg_type, Field(None))
=======
            fields[arg_name] = self.__arg_to_field(arg_name, arg_type)
>>>>>>> a4e9f114
        return fields

    def get_response_model(self) -> type[BaseModel]:
        """Generate the response Pydantic model for the endpoint.

        Returns:
            type[BaseModel]: Response Pydantic model.
        """
<<<<<<< HEAD
        model_name = self.generate_model_name("Response")
        output_fields = self.get_output_fields()
        return create_model(
            model_name, **output_fields, __config__=ConfigDict(extra="forbid")
        )
=======
        model_name = self.__generate_model_name("Response")
        output_fields = self.__get_output_fields()
        return create_model(model_name, **output_fields)
>>>>>>> a4e9f114

    def __get_file_upload_field(self) -> FileUploadField | None:
        """Get the file upload field for the endpoint.

        Returns:
            Optional[FileUploadField]: File upload field or None if not found.

        Raises:
            MultipleFileUploadNotAllowed: If multiple inputs require file upload.
        """
        file_upload_field = None
        for arg_name, arg_type in self.run.__annotations__.items():
            if arg_name == "return":
                continue

            # check if pydantic model has file_upload field and it's set to True
            if isinstance(arg_type, type) and issubclass(arg_type, BaseModel):
                file_upload_enabled = arg_type.model_config.get("file_upload", False)
                file_upload_description = arg_type.model_config.get(
                    "file_upload_description", ""
                )
            else:
                file_upload_enabled = False
                file_upload_description = ""

            if file_upload_enabled and file_upload_field is None:
                file_upload_field = FileUploadField(
                    name=arg_name, description=file_upload_description
                )
            elif file_upload_enabled and file_upload_field is not None:
                # raise an exception if multiple inputs require file upload
                raise MultipleFileUploadNotAllowed(arg_name)
        return file_upload_field

    @classmethod
    def is_streaming_response(cls) -> bool:
        """Check if the endpoint returns a streaming response.

        Returns:
            bool: True if the endpoint returns a streaming response, False otherwise.
        """
        return isasyncgenfunction(cls.run)

    def __create_endpoint_func(  # noqa: C901
        self,
        RequestModel: type[BaseModel],
        file_upload_field: FileUploadField | None = None,
        event_manager: EventManager | None = None,
    ) -> Callable:
        """Create a function for routing an endpoint."""
        # Copy path to a bound variable so we don't retain an external reference
        bound_path = self.path

        async def route_func_body(  # noqa: C901
            body: str, files: list[UploadFile] | None = None, defer=False
        ):
            if not self.initialized:
                await self.initialize()

            if event_manager:
                event_manager.handle(bound_path, defer=defer)

            # parse form data as a pydantic model and validate it
            data = RequestModel.model_validate_json(body)

            # if the input requires file upload, add the files to the data
            if file_upload_field and files:
                files_as_bytes = [await file.read() for file in files]
                getattr(data, file_upload_field.name).set_files(files_as_bytes)

            # We have to do this instead of data.dict() because
            # data.dict() will convert all nested models to dicts
            # and we want to keep them as pydantic models
            data_dict = {}
            for field_name in data.model_fields:
                field_value = getattr(data, field_name)
                data_dict[field_name] = field_value

            if defer:
                if not aana_settings.task_queue.enabled:
                    raise RuntimeError("Task queue is not enabled.")  # noqa: TRY003

                task_id = create_task(
                    endpoint=bound_path,
                    data=data_dict,
                )
                return AanaJSONResponse(content={"task_id": task_id})

            if isasyncgenfunction(self.run):

                async def generator_wrapper() -> AsyncGenerator[bytes, None]:
                    """Serializes the output of the generator using ORJSONResponseCustom."""
                    try:
                        async for output in self.run(**data_dict):
                            yield AanaJSONResponse(content=output).body
                    except Exception as e:
                        yield custom_exception_handler(None, e).body

                return StreamingResponse(
                    generator_wrapper(), media_type="application/json"
                )
            else:
                try:
                    output = await self.run(**data_dict)
                except Exception as e:
                    return custom_exception_handler(None, e)
                return AanaJSONResponse(content=output)

        if file_upload_field:
            files = File(None, description=file_upload_field.description)
        else:
            files = None

        async def route_func(
            body: str = Form(...),
            files=files,
            defer: bool = Query(
                description="Defer execution of the endpoint to the task queue.",
                default=False,
                include_in_schema=aana_settings.task_queue.enabled,
            ),
        ):
            return await route_func_body(body=body, files=files, defer=defer)

        return route_func


def add_custom_schemas_to_openapi_schema(
    openapi_schema: dict[str, Any], custom_schemas: dict[str, Any]
) -> dict[str, Any]:
    """Add custom schemas to the openapi schema.

    File upload is that FastAPI doesn't support Pydantic models in multipart requests.
    There is a discussion about it on FastAPI discussion forum.
    See https://github.com/tiangolo/fastapi/discussions/8406
    The topic starter suggests a workaround.
    The workaround is to use Forms instead of Pydantic models in the endpoint definition and
    then convert the Forms to Pydantic models in the endpoint itself
    using parse_raw_as function from Pydantic.
    Since Pydantic model isn't used in the endpoint definition,
    the API documentation will not be generated automatically.
    So the workaround also suggests updating the API documentation manually
    by overriding the openapi method of a FastAPI application.

    Args:
        openapi_schema (dict): The openapi schema.
        custom_schemas (dict): The custom schemas.

    Returns:
        dict: The openapi schema with the custom schemas added.
    """
    if "$defs" not in openapi_schema:
        openapi_schema["$defs"] = {}
    for schema_name, schema in custom_schemas.items():
        # if we have a definitions then we need to move them out to the top level of the schema
        if "$defs" in schema:
            openapi_schema["$defs"].update(schema["$defs"])
            del schema["$defs"]
        openapi_schema["components"]["schemas"][f"Body_{schema_name}"]["properties"][
            "body"
        ] = schema
    return openapi_schema<|MERGE_RESOLUTION|>--- conflicted
+++ resolved
@@ -217,11 +217,7 @@
             raise ValueError("Endpoint function must have a return annotation.") from e  # noqa: TRY003
         fields = {}
         for arg_name, arg_type in return_type.__annotations__.items():
-<<<<<<< HEAD
             fields[arg_name] = (arg_type, Field(None))
-=======
-            fields[arg_name] = self.__arg_to_field(arg_name, arg_type)
->>>>>>> a4e9f114
         return fields
 
     def get_response_model(self) -> type[BaseModel]:
@@ -230,17 +226,11 @@
         Returns:
             type[BaseModel]: Response Pydantic model.
         """
-<<<<<<< HEAD
-        model_name = self.generate_model_name("Response")
-        output_fields = self.get_output_fields()
+        model_name = self.__generate_model_name("Response")
+        output_fields = self.__get_output_fields()
         return create_model(
             model_name, **output_fields, __config__=ConfigDict(extra="forbid")
         )
-=======
-        model_name = self.__generate_model_name("Response")
-        output_fields = self.__get_output_fields()
-        return create_model(model_name, **output_fields)
->>>>>>> a4e9f114
 
     def __get_file_upload_field(self) -> FileUploadField | None:
         """Get the file upload field for the endpoint.
