--- conflicted
+++ resolved
@@ -19,15 +19,12 @@
 from aana.api.event_handlers.event_handler import EventHandler
 from aana.api.request_handler import RequestHandler
 from aana.configs.settings import settings as aana_settings
-<<<<<<< HEAD
 from aana.exceptions.runtime import (
     DeploymentException,
+    EmptyMigrationsException,
     FailedDeployment,
     InsufficientResources,
 )
-=======
-from aana.exceptions.runtime import EmptyMigrationsException
->>>>>>> 4b8e152a
 from aana.storage.op import run_alembic_migrations
 from aana.utils.core import import_from_path
 
