from pathlib import Path
from typing import TypedDict

import decord
import numpy as np
import yt_dlp
from yt_dlp.utils import DownloadError
<<<<<<< HEAD
from typing import Generator, List, TypedDict
=======

>>>>>>> ac309e81
from aana.configs.settings import settings
from aana.exceptions.general import DownloadException, VideoReadingException
from aana.models.core.image import Image
from aana.models.core.video import Video
from aana.models.core.video_source import VideoSource
from aana.models.pydantic.video_input import VideoInput
from aana.models.pydantic.video_params import VideoParams


class FramesDict(TypedDict):
    """Represents a set of frames with timestamps and total duration."""

    frames: list[Image]
    timestamps: list[float]
    duration: float


def extract_frames_decord(video: Video, params: VideoParams) -> FramesDict:
    """Extract frames from a video using decord.

    Args:
        video (Video): the video to extract frames from
        params (VideoParams): the parameters of the video extraction

    Returns:
        FramesDict: a dictionary containing the extracted frames, timestamps, and duration
    """
    device = decord.cpu(0)
    num_threads = 1  # TODO: see if we can use more threads

    num_fps: float = params.extract_fps
    try:
        video_reader = decord.VideoReader(
            str(video.path), ctx=device, num_threads=num_threads
        )
    except Exception as e:
        raise VideoReadingException(video) from e

    video_fps = video_reader.get_avg_fps()
    num_frames = len(video_reader)
    duration = num_frames / video_fps

    if params.fast_mode_enabled:
        indexes = video_reader.get_key_indices()
    else:
        # num_fps can be smaller than 1 (e.g. 0.5 means 1 frame every 2 seconds)
        indexes = np.arange(0, num_frames, int(video_fps / num_fps))
    timestamps = video_reader.get_frame_timestamp(indexes)[:, 0].tolist()

    frames_array = video_reader.get_batch(indexes).asnumpy()
    frames = []
    for _, frame in enumerate(frames_array):
        img = Image(numpy=frame)
        frames.append(img)

    return FramesDict(frames=frames, timestamps=timestamps, duration=duration)


<<<<<<< HEAD
def generate_frames_decord(
    video: Video, params: VideoParams, batch_size: int = 8
) -> Generator[FramesDict, None, None]:
    """
    Generate frames from a video using decord.

    Args:
        video (Video): the video to extract frames from
        params (VideoParams): the parameters of the video extraction
        batch_size (int): the number of frames to yield at each iteration

    Yields:
        FramesDict: a dictionary containing the extracted frames, timestamps,
                    and duration for each batch
    """

    device = decord.cpu(0)
    num_threads = 1  # TODO: see if we can use more threads

    num_fps: float = params.extract_fps
    try:
        video_reader = decord.VideoReader(
            str(video.path), ctx=device, num_threads=num_threads
        )
    except Exception as e:
        raise VideoReadingException(video) from e

    video_fps = video_reader.get_avg_fps()
    num_frames = len(video_reader)
    duration = num_frames / video_fps

    if params.fast_mode_enabled:
        indexes = video_reader.get_key_indices()
    else:
        # num_fps can be smaller than 1 (e.g. 0.5 means 1 frame every 2 seconds)
        indexes = np.arange(0, num_frames, int(video_fps / num_fps))
    timestamps = video_reader.get_frame_timestamp(indexes)[:, 0].tolist()

    for i in range(0, len(indexes), batch_size):
        batch = indexes[i : i + batch_size]
        batch_frames_array = video_reader.get_batch(batch).asnumpy()
        batch_frames = []
        for _, frame in enumerate(batch_frames_array):
            img = Image(numpy=frame)
            batch_frames.append(img)

        batch_timestamps = timestamps[i : i + batch_size]
        yield FramesDict(
            frames=batch_frames, timestamps=batch_timestamps, duration=duration
        )


def download_video(video_input: VideoInput | Video) -> Video:
    """
    Downloads videos for a VideoInput object.
=======
def download_video(video_input: VideoInput) -> Video:
    """Downloads videos for a VideoInput object.
>>>>>>> ac309e81

    Args:
        video_input (VideoInput): the video input to download

    Returns:
        Video: the video object
    """
    if isinstance(video_input, Video):
        return video_input
    if video_input.url is not None:
        video_source: VideoSource = VideoSource.from_url(video_input.url)
        if video_source == VideoSource.YOUTUBE:
            youtube_video_dir = settings.youtube_video_dir

            ydl_options = {
                "format": "bestvideo[ext=mp4]+bestaudio[ext=m4a]/best[ext=mp4]",
                "outtmpl": f"{youtube_video_dir}/%(id)s.%(ext)s",
                "extract_flat": True,
                "hls_prefer_native": True,
                "extractor_args": {"youtube": {"skip": ["hls", "dash"]}},
            }
            try:
                with yt_dlp.YoutubeDL(ydl_options) as ydl:
                    info = ydl.extract_info(video_input.url, download=False)
                    path = Path(ydl.prepare_filename(info))
                    if not path.exists():
                        ydl.download([video_input.url])
                    if not path.exists():
                        raise DownloadException(video_input.url)
                    return Video(path=path)
            except DownloadError as e:
                raise DownloadException(video_input.url) from e
        elif video_source == VideoSource.AUTO:
            video = Video(url=video_input.url, save_on_disk=True)
            return video
        else:
            raise NotImplementedError(f"Download for {video_source} not implemented")
    else:
        return video_input.convert_input_to_object()<|MERGE_RESOLUTION|>--- conflicted
+++ resolved
@@ -1,3 +1,4 @@
+from collections.abc import Generator
 from pathlib import Path
 from typing import TypedDict
 
@@ -5,11 +6,6 @@
 import numpy as np
 import yt_dlp
 from yt_dlp.utils import DownloadError
-<<<<<<< HEAD
-from typing import Generator, List, TypedDict
-=======
-
->>>>>>> ac309e81
 from aana.configs.settings import settings
 from aana.exceptions.general import DownloadException, VideoReadingException
 from aana.models.core.image import Image
@@ -68,7 +64,6 @@
     return FramesDict(frames=frames, timestamps=timestamps, duration=duration)
 
 
-<<<<<<< HEAD
 def generate_frames_decord(
     video: Video, params: VideoParams, batch_size: int = 8
 ) -> Generator[FramesDict, None, None]:
@@ -124,10 +119,6 @@
 def download_video(video_input: VideoInput | Video) -> Video:
     """
     Downloads videos for a VideoInput object.
-=======
-def download_video(video_input: VideoInput) -> Video:
-    """Downloads videos for a VideoInput object.
->>>>>>> ac309e81
 
     Args:
         video_input (VideoInput): the video input to download
