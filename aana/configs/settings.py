--- conflicted
+++ resolved
@@ -99,14 +99,12 @@
 
     api_service: ApiServiceSettings = ApiServiceSettings()
 
-<<<<<<< HEAD
-    webhook: WebhookSettings = WebhookSettings()
-=======
     api_service_db_config: DbSettings = DbSettings(
         datastore_type=DbType.SQLITE,
         datastore_config=SQLiteConfig(path="/var/lib/aana_api_service_data"),
     )
->>>>>>> 6b8ea586
+
+    webhook: WebhookSettings = WebhookSettings()
 
     @model_validator(mode="after")
     def setup_resource_directories(self):
