--- conflicted
+++ resolved
@@ -57,11 +57,7 @@
         # let's use it to get the stack trace
         stacktrace = str(exc_raw)
         # get the original exception
-<<<<<<< HEAD
         exc = exc_raw.cause
-=======
-        exc: BaseException = exc_raw.cause
->>>>>>> 1c3f1322
     else:
         # if it is not a RayTaskError
         # then we need to get the stack trace
