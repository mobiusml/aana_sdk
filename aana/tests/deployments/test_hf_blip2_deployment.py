from importlib import resources
import random
import pytest
import ray
from ray import serve

from aana.configs.deployments import deployments
from aana.models.core.image import Image
from aana.tests.utils import compare_texts, is_gpu_available


def ray_setup(deployment):
    # Setup ray environment and serve
    ray.init(ignore_reinit_error=True)
    app = deployment.bind()
    # random port from 30000 to 40000
    port = random.randint(30000, 40000)
    handle = serve.run(app, port=port)
    return handle


@pytest.mark.skipif(not is_gpu_available(), reason="GPU is not available")
@pytest.mark.asyncio
@pytest.mark.parametrize(
    "image_name, expected_text",
    [("Starry_Night.jpeg", "the starry night by vincent van gogh")],
)
async def test_hf_blip2_deployments(image_name, expected_text):
    for name, deployment in deployments.items():
        # skip if not a VLLM deployment
        if deployment.name != "HFBlip2Deployment":
            continue

        handle = ray_setup(deployment)

<<<<<<< HEAD
        path = resources.path("aana.tests.files.images", "Starry_Night.jpeg")
        image = Image(path=path, save_on_disk=False)
=======
        path = resources.path("aana.tests.files.images", image_name)
        image = Image(path=path, save_on_disk=False)

        output = await handle.generate.remote(image=image)
        caption = output["caption"]
        compare_texts(expected_text, caption)
>>>>>>> 7d7ad125

        images = [image] * 8

        output = await handle.generate_batch.remote(images=images)
        captions = output["captions"]

        assert len(captions) == 8
        for caption in captions:
            compare_texts(expected_text, caption)<|MERGE_RESOLUTION|>--- conflicted
+++ resolved
@@ -33,17 +33,12 @@
 
         handle = ray_setup(deployment)
 
-<<<<<<< HEAD
-        path = resources.path("aana.tests.files.images", "Starry_Night.jpeg")
-        image = Image(path=path, save_on_disk=False)
-=======
         path = resources.path("aana.tests.files.images", image_name)
         image = Image(path=path, save_on_disk=False)
 
         output = await handle.generate.remote(image=image)
         caption = output["caption"]
         compare_texts(expected_text, caption)
->>>>>>> 7d7ad125
 
         images = [image] * 8
 
