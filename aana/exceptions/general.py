from typing import Any, Dict
from mobius_pipeline.exceptions import BaseException


<<<<<<< HEAD
class AanaException(Exception):
    """
    Base class for SDK exceptions.
    """

    extra: Dict[str, Any] = {}

    def __str__(self) -> str:
        """
        Return a string representation of the exception.

        String is defined as follows:
        ```
        <class_name>(extra_key1=extra_value1, extra_key2=extra_value2, ...)
        ```
        """
        class_name = self.__class__.__name__
        extra_str = ""
        for key, value in self.extra.items():
            extra_str += f", {key}={value}"
        return f"{class_name}({extra_str})"

    def get_data(self) -> Dict[str, Any]:
        """
        Get the data to be returned to the client.

        Returns:
            Dict[str, Any]: data to be returned to the client
        """
        data = self.extra.copy()
        return data

    def add_extra(self, key: str, value: Any):
        """
        Add extra data to the exception.

        This data will be returned to the user as part of the response.

        How to use: in the exception handler, add the extra data to the exception and raise it again.

        Example:
            ```
            try:
                ...
            except AanaException as e:
                e.add_extra('extra_key', 'extra_value')
                raise e
            ```

        Args:
            key (str): key of the extra data
            value (Any): value of the extra data
        """
        self.extra[key] = value


class InferenceException(AanaException):
=======
class InferenceException(BaseException):
>>>>>>> 98203a6b
    """Exception raised when there is an error during inference.

    Attributes:
        model_name -- name of the model
    """

<<<<<<< HEAD
    def __init__(self, model_name: str = ""):
=======
    def __init__(self, model_name):
>>>>>>> 98203a6b
        """
        Initialize the exception.

        Args:
            model_name (str): name of the model that caused the exception
        """
        super().__init__()
        self.model_name = model_name
        self.extra["model_name"] = model_name

    def __reduce__(self):
        # This method is called when the exception is pickled
        # We need to do this if exception has one or more arguments
        # See https://bugs.python.org/issue32696#msg310963 for more info
        # TODO: check if there is a better way to do this
        return (self.__class__, (self.model_name,))


class MultipleFileUploadNotAllowed(AanaException):
    """
    Exception raised when multiple inputs require file upload.

    Attributes:
        input_name -- name of the input
    """

    def __init__(self, input_name: str):
        """
        Initialize the exception.

        Args:
            input_name (str): name of the input that caused the exception
        """
        self.input_name = input_name
        super().__init__()

    def __reduce__(self):
        return (self.__class__, (self.input_name,))<|MERGE_RESOLUTION|>--- conflicted
+++ resolved
@@ -2,78 +2,14 @@
 from mobius_pipeline.exceptions import BaseException
 
 
-<<<<<<< HEAD
-class AanaException(Exception):
-    """
-    Base class for SDK exceptions.
-    """
-
-    extra: Dict[str, Any] = {}
-
-    def __str__(self) -> str:
-        """
-        Return a string representation of the exception.
-
-        String is defined as follows:
-        ```
-        <class_name>(extra_key1=extra_value1, extra_key2=extra_value2, ...)
-        ```
-        """
-        class_name = self.__class__.__name__
-        extra_str = ""
-        for key, value in self.extra.items():
-            extra_str += f", {key}={value}"
-        return f"{class_name}({extra_str})"
-
-    def get_data(self) -> Dict[str, Any]:
-        """
-        Get the data to be returned to the client.
-
-        Returns:
-            Dict[str, Any]: data to be returned to the client
-        """
-        data = self.extra.copy()
-        return data
-
-    def add_extra(self, key: str, value: Any):
-        """
-        Add extra data to the exception.
-
-        This data will be returned to the user as part of the response.
-
-        How to use: in the exception handler, add the extra data to the exception and raise it again.
-
-        Example:
-            ```
-            try:
-                ...
-            except AanaException as e:
-                e.add_extra('extra_key', 'extra_value')
-                raise e
-            ```
-
-        Args:
-            key (str): key of the extra data
-            value (Any): value of the extra data
-        """
-        self.extra[key] = value
-
-
-class InferenceException(AanaException):
-=======
 class InferenceException(BaseException):
->>>>>>> 98203a6b
     """Exception raised when there is an error during inference.
 
     Attributes:
         model_name -- name of the model
     """
 
-<<<<<<< HEAD
-    def __init__(self, model_name: str = ""):
-=======
     def __init__(self, model_name):
->>>>>>> 98203a6b
         """
         Initialize the exception.
 
@@ -92,7 +28,7 @@
         return (self.__class__, (self.model_name,))
 
 
-class MultipleFileUploadNotAllowed(AanaException):
+class MultipleFileUploadNotAllowed(BaseException):
     """
     Exception raised when multiple inputs require file upload.
 
