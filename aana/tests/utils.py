--- conflicted
+++ resolved
@@ -1,12 +1,8 @@
-<<<<<<< HEAD
 import rapidfuzz
-import torch
 
 from aana.tests.const import ALLOWED_LEVENSTEIN_ERROR_RATE
 
 
-=======
->>>>>>> 16e5d394
 def is_gpu_available() -> bool:
     """
     Check if a GPU is available.
@@ -16,7 +12,7 @@
     """
     import torch
 
-<<<<<<< HEAD
+    # TODO: find the way to check if GPU is available without importing torch
     return torch.cuda.is_available()
 
 
@@ -36,8 +32,4 @@
     assert dist < len(expected_text) * ALLOWED_LEVENSTEIN_ERROR_RATE, (
         expected_text,
         text,
-    )
-=======
-    # TODO: find the way to check if GPU is available without importing torch
-    return torch.cuda.is_available()
->>>>>>> 16e5d394
+    )