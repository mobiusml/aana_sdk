--- conflicted
+++ resolved
@@ -1,10 +1,6 @@
 [project]
 name = "aana"
-<<<<<<< HEAD
-version = "0.2.3.post3"
-=======
-version = "0.2.4"
->>>>>>> 8fc12f6e
+version = "0.2.4.post1"
 description = "Multimodal SDK"
 authors = [{name="Mobius Labs GmbH", email="dev@mobiuslabs.com"}]
 homepage = "https://www.mobiuslabs.com"
