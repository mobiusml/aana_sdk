from dataclasses import dataclass
from typing import Any, TypedDict

import torch
<<<<<<< HEAD
=======
from huggingface_hub.utils import GatedRepoError
from pyannote.audio import Model
>>>>>>> 68368e82
from pydantic import BaseModel, ConfigDict, Field
from ray import serve

from aana.core.models.audio import Audio
from aana.core.models.base import pydantic_protected_fields
from aana.core.models.time import TimeInterval
from aana.core.models.vad import VadParams, VadSegment
from aana.deployments.base_deployment import BaseDeployment, exception_handler
from aana.exceptions.runtime import InferenceException
<<<<<<< HEAD
from aana.utils.download import download_model
from aana.utils.lazy_import import LazyImport

with LazyImport("Run 'pip install pyannote-audio'") as pyannote_imports:
    from pyannote.audio import Model

    from aana.processors.vad import BinarizeVadScores, VoiceActivitySegmentation
=======
from aana.processors.vad import BinarizeVadScores, VoiceActivitySegmentation
>>>>>>> 68368e82


@dataclass
class SegmentX:
    """The vad segment format with optional speaker.

    Attributes:
        start (float): The start time of the segment.
        end (float): The end time of the segment.
        speaker (str, optional): The speaker of the segment. Defaults to "".
    """

    start: float
    end: float
    speaker: str = ""


class VadOutput(TypedDict):
    """The output of the VAD model.

    Attributes:
        segments (list[VadSegment]): The VAD segments.
    """

    segments: list[VadSegment]


class VadConfig(BaseModel):
    """The configuration for the vad deployment.

    Attributes:
        model_id (str): The model id.
        onset (float): The onset threshold. Defaults to 0.500.
        offset (float): The offset threshold. Defaults to 0.363.
        min_duration_on (float): The minimum duration for voice activity. Defaults to 0.1.
        min_duration_off (float): The minimum duration for silence. Defaults to 0.1.
        sample_rate (int): The sample rate of the audio. Defaults to 16000.
    """

    model_id: str = Field(
        default="pyannote/segmentation",
        description="The VAD model id.",
    )

    # default_parameters for the model on initialization:
    onset: float = Field(
        default=0.500,
        ge=0.0,
        description="Threshold to decide a positive voice activity.",
    )

    offset: float = Field(
        default=0.363,
        ge=0.0,
        description="Threshold to consider as a silence region.",
    )

    min_duration_on: float = Field(
        default=0.1, ge=0.0, description="Minimum voiced duration."
    )

    min_duration_off: float = Field(
        default=0.1, ge=0.0, description="Minimum duration to consider as silence."
    )

    sample_rate: int = Field(default=16000, description="Sample rate of the audio.")

    model_config = ConfigDict(protected_namespaces=(*pydantic_protected_fields,))


@serve.deployment(health_check_timeout_s=180)
class VadDeployment(BaseDeployment):
    """Deployment to serve VAD models."""

    async def apply_config(self, config: dict[str, Any]):
        """Apply the configuration.

        The method is called when the deployment is created or updated.

        It loads the model and instantiate vad_pipeline.

        The configuration should conform to the VadConfig schema.

        """
        pyannote_imports.check()
        config_obj = VadConfig(**config)
        self.hyperparameters = {
            "onset": config_obj.onset,
            "offset": config_obj.offset,
            "min_duration_on": config_obj.min_duration_on,
            "min_duration_off": config_obj.min_duration_off,
        }
        self.sample_rate = config_obj.sample_rate
        self.device = "cuda" if torch.cuda.is_available() else "cpu"

        # for consistency across multiple runs
        if torch.cuda.is_available():
            torch.cuda.manual_seed_all(42)

        self.model_id = config_obj.model_id
        try:
            # load model using pyannote Pipeline
            self.segmentation_model = Model.from_pretrained(
                self.model_id, use_auth_token=None
            )
            self.vad_pipeline = VoiceActivitySegmentation(
                segmentation=self.segmentation_model, device=torch.device(self.device)
            )

        except Exception as e:
            raise GatedRepoError(
                message=f"This repository is private and requires a token to accept user conditions and access models in {self.model_id} pipeline."
            ) from e
        self.vad_pipeline.instantiate(self.hyperparameters)

    async def __merge(
        self, segments: list[dict], params: VadParams
    ) -> list[VadSegment]:
        """Merge operation to combine vad segments into chunk_size segments.

        Args:
            segments (list[dict]): The list of segments to merge/split.
            params (VadParams): The parameters for the vad model.  #dict[str, Any]

        Returns:
            list[VadSegment]: The list of segments.
        """
        curr_end = 0.0
        merged_segments: list[VadSegment] = []
        seg_idxs: list[tuple[float, float]] = []
        speaker_idxs: list[str] = []

        if not params.chunk_size > 0:
            chunk_error = "Expected positive value."
            raise ValueError(f"{chunk_error}")

        binarize = BinarizeVadScores(
            max_duration=params.chunk_size,
            onset=self.hyperparameters["onset"],
            offset=self.hyperparameters["offset"],
        )
        segments = binarize(segments)

        segments_list = [
            SegmentX(
                max(0.0, speech_turn.start - 0.1), speech_turn.end + 0.1, "UNKNOWN"
            )
            for speech_turn in segments.itersegments()
        ]
        if len(segments_list) == 0:
            # No active speech found in audio.
            return []

        # To make sure the starting point is the start of the segment.
        curr_start = segments_list[0].start

        for seg in segments_list:
            if seg.end - curr_start > params.chunk_size and curr_end - curr_start > 0:
                merged_segments.append(
                    VadSegment(
                        time_interval=TimeInterval(start=curr_start, end=curr_end),
                        segments=seg_idxs,
                    )
                )
                curr_start = seg.start
                seg_idxs = []
                speaker_idxs = []
            curr_end = seg.end
            seg_idxs.append((seg.start, seg.end))
            speaker_idxs.append(seg.speaker)

        merged_segments.append(
            VadSegment(
                time_interval=TimeInterval(start=curr_start, end=curr_end),
                segments=seg_idxs,
            )
        )
        return merged_segments

    async def __inference(self, audio: Audio) -> list[dict]:
        """Perform voice activity detection inference on the Audio with the vad model.

        Args:
            audio (Audio): The audio to perform vad.

        Returns:
            vad_segments (list[dict]): The list of vad segments.

        Raises:
            InferenceException: If the vad inference fails.
        """
        audio_array = audio.get_numpy()
        vad_input = {
            "waveform": torch.from_numpy(audio_array).unsqueeze(0),
            "sample_rate": self.sample_rate,
        }

        try:
            vad_segments = self.vad_pipeline(vad_input)
        except Exception as e:
<<<<<<< HEAD
            raise InferenceException(self.filepath.name, str(e)) from e
=======
            raise InferenceException(self.model_id) from e
>>>>>>> 68368e82

        return vad_segments

    @exception_handler
    async def asr_preprocess_vad(
        self, audio: Audio, params: VadParams | None = None
    ) -> VadOutput:
        """Perform vad inference to get vad segments and further processing (split and merge) to get segments for batched asr inference.

        Args:
            audio (Audio): The audio to perform vad.
            params (VadParams): The parameters for the vad model.

        Returns:
            VadOutput: Output vad segments to the asr model.

        Raises:
            InferenceException: If the vad inference fails.
        """
        if not params:
            params = VadParams()

        intermediate_vad_segments = await self.__inference(audio)
        asr_vad_segments = await self.__merge(
            intermediate_vad_segments,
            params,
        )
        return VadOutput(segments=asr_vad_segments)<|MERGE_RESOLUTION|>--- conflicted
+++ resolved
@@ -2,11 +2,7 @@
 from typing import Any, TypedDict
 
 import torch
-<<<<<<< HEAD
-=======
 from huggingface_hub.utils import GatedRepoError
-from pyannote.audio import Model
->>>>>>> 68368e82
 from pydantic import BaseModel, ConfigDict, Field
 from ray import serve
 
@@ -16,17 +12,12 @@
 from aana.core.models.vad import VadParams, VadSegment
 from aana.deployments.base_deployment import BaseDeployment, exception_handler
 from aana.exceptions.runtime import InferenceException
-<<<<<<< HEAD
-from aana.utils.download import download_model
 from aana.utils.lazy_import import LazyImport
 
 with LazyImport("Run 'pip install pyannote-audio'") as pyannote_imports:
     from pyannote.audio import Model
 
     from aana.processors.vad import BinarizeVadScores, VoiceActivitySegmentation
-=======
-from aana.processors.vad import BinarizeVadScores, VoiceActivitySegmentation
->>>>>>> 68368e82
 
 
 @dataclass
@@ -227,11 +218,7 @@
         try:
             vad_segments = self.vad_pipeline(vad_input)
         except Exception as e:
-<<<<<<< HEAD
-            raise InferenceException(self.filepath.name, str(e)) from e
-=======
-            raise InferenceException(self.model_id) from e
->>>>>>> 68368e82
+            raise InferenceException(self.model_id, str(e)) from e
 
         return vad_segments
 
